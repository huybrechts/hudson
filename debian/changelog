--- conflicted
+++ resolved
@@ -1,12 +1,9 @@
-<<<<<<< HEAD
-=======
 hudson (1.332) unstable; urgency=low
 
   * See http://hudson.dev.java.net/changelog.html for more details.
 
  -- Kohsuke Kawaguchi <kk@kohsuke.org>  Mon, 02 Nov 2009 19:08:10 -0800
 
->>>>>>> 11908a77
 hudson (1.331) unstable; urgency=low
 
   * See http://hudson.dev.java.net/changelog.html for more details.
