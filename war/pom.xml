<?xml version="1.0" encoding="UTF-8"?>
<!--
The MIT License

Copyright (c) 2004-2009, Sun Microsystems, Inc., Kohsuke Kawaguchi, Stephen Connolly, Tom Huybrechts, Yahoo! Inc.

Permission is hereby granted, free of charge, to any person obtaining a copy
of this software and associated documentation files (the "Software"), to deal
in the Software without restriction, including without limitation the rights
to use, copy, modify, merge, publish, distribute, sublicense, and/or sell
copies of the Software, and to permit persons to whom the Software is
furnished to do so, subject to the following conditions:

The above copyright notice and this permission notice shall be included in
all copies or substantial portions of the Software.

THE SOFTWARE IS PROVIDED "AS IS", WITHOUT WARRANTY OF ANY KIND, EXPRESS OR
IMPLIED, INCLUDING BUT NOT LIMITED TO THE WARRANTIES OF MERCHANTABILITY,
FITNESS FOR A PARTICULAR PURPOSE AND NONINFRINGEMENT. IN NO EVENT SHALL THE
AUTHORS OR COPYRIGHT HOLDERS BE LIABLE FOR ANY CLAIM, DAMAGES OR OTHER
LIABILITY, WHETHER IN AN ACTION OF CONTRACT, TORT OR OTHERWISE, ARISING FROM,
OUT OF OR IN CONNECTION WITH THE SOFTWARE OR THE USE OR OTHER DEALINGS IN
THE SOFTWARE.
-->
<project xmlns="http://maven.apache.org/POM/4.0.0" xmlns:xsi="http://www.w3.org/2001/XMLSchema-instance" xsi:schemaLocation="http://maven.apache.org/POM/4.0.0 http://maven.apache.org/maven-v4_0_0.xsd">
  <modelVersion>4.0.0</modelVersion>

  <parent>
    <groupId>org.jenkins-ci.main</groupId>
    <artifactId>pom</artifactId>
<<<<<<< HEAD
    <version>1.625.2</version>
=======
    <version>1.580.104-SNAPSHOT</version>
    <relativePath>../pom.xml</relativePath>
>>>>>>> 20f7ab67
  </parent>

  <artifactId>jenkins-war</artifactId>
  <packaging>war</packaging>

  <name>Jenkins war</name>
  <description>Creates a war file. Also includes additional static web resources, such as images, CSS, JavaScript, and some HTML files.</description>

  <properties>
    <JENKINS_HOME>${basedir}/work</JENKINS_HOME>
    <contextPath>/jenkins</contextPath><!-- context path during test -->
    <port>8080</port><!-- HTTP listener port -->
  </properties>

  <dependencies>
    <dependency>
      <groupId>org.jenkins-ci</groupId>
      <artifactId>executable-war</artifactId>
      <version>1.30</version>
      <scope>provided</scope>
    </dependency>
    <dependency>
      <groupId>org.jenkins-ci.main</groupId>
      <artifactId>jenkins-core</artifactId>
      <version>${project.version}</version>
      <exclusions>
        <!--
          jars that are not needed in war. most of the exclusions should happen in the core, to make IDEs happy, not here.
        -->
        <exclusion>
          <groupId>javax.servlet</groupId>
          <artifactId>servlet-api</artifactId>
        </exclusion>
        <exclusion>
          <groupId>javax.servlet</groupId>
          <artifactId>jsp-api</artifactId>
        </exclusion>
        <!-- Stapler 1.195 fails to declare this as optional, and the 1.1 version lacks a license: -->
        <exclusion>
          <artifactId>metainf-services</artifactId>
          <groupId>org.kohsuke.metainf-services</groupId>
        </exclusion>
      </exclusions>
    </dependency>
    <!-- declare this in reactors, so i can use now directly : mvn install -pl war -am to get the war  -->
    <dependency>
      <groupId>${project.groupId}</groupId>
      <artifactId>maven-plugin</artifactId>
      <version>${maven-plugin.version}</version>
      <scope>provided</scope>
    </dependency>
    <dependency>
      <groupId>${project.groupId}</groupId>
      <artifactId>remoting</artifactId>
      <!-- specified in the parent -->
    </dependency>
    <dependency>
      <groupId>${project.groupId}</groupId>
      <artifactId>cli</artifactId>
      <classifier>jar-with-dependencies</classifier>
      <version>${project.version}</version>
      <scope>provided</scope>
    </dependency>
    <dependency>
      <!--
        not actually used by test but used by dependency plugin to include it inside the war.
      -->
      <groupId>org.jenkins-ci</groupId>
      <artifactId>winstone</artifactId>
      <version>2.8</version>
      <scope>test</scope>
    </dependency>
    <dependency>
      <groupId>org.jenkins-ci.modules</groupId>
      <artifactId>instance-identity</artifactId>
      <version>1.4</version>
    </dependency>
    <dependency>
      <groupId>org.jenkins-ci.modules</groupId>
      <artifactId>ssh-cli-auth</artifactId>
      <version>1.2</version>
    </dependency>
    <dependency>
      <groupId>org.jenkins-ci.modules</groupId>
      <artifactId>slave-installer</artifactId>
      <version>1.5</version>
    </dependency>
    <dependency>
      <groupId>org.jenkins-ci.modules</groupId>
      <artifactId>windows-slave-installer</artifactId>
      <version>1.4</version>
    </dependency>
    <dependency>
      <groupId>org.jenkins-ci.modules</groupId>
      <artifactId>launchd-slave-installer</artifactId>
      <version>1.2</version>
    </dependency>
    <dependency>
      <groupId>org.jenkins-ci.modules</groupId>
      <artifactId>upstart-slave-installer</artifactId>
      <version>1.1</version>
    </dependency>
    <dependency>
      <groupId>org.jenkins-ci.modules</groupId>
      <artifactId>systemd-slave-installer</artifactId>
      <version>1.1</version>
    </dependency>
    <dependency>
      <groupId>org.jenkins-ci.modules</groupId>
      <artifactId>sshd</artifactId>
      <version>1.6</version>
    </dependency>
    <dependency>
      <!--
        We bundle slf4j binding since we got some components (sshd for example)
        that uses slf4j.

        The problem with not shipping any binding in the war is that if the
        servlet container does use slf4j in itself, then we got a classloader
        constraint violation (see JENKINS-12334) as we try to load StaticLoggerBinder
        which resides in the binding jar (this jar would be from container implementation,
        which relies on slf4j api in the container, when we have our own slf4j API jar
        statically depending on the binding jar.)

        We also get tickets like JENKINS-12650 for not reporting logs at all
        (although this is a non-fatal problem.)

        The downside of adding a jar is that we can potentially get "multiple binding jar"
        warning like http://www.slf4j.org/codes.html, but that's at least non-fatal.
      -->
      <groupId>org.slf4j</groupId>
      <artifactId>slf4j-jdk14</artifactId>
    </dependency>

    <!-- offline profiler API when we need it -->

    <!--dependency
      <groupId>com.yourkit.api</groupId>
      <artifactId>yjp</artifactId>
      <version>dontcare</version>
      <scope>system</scope>
      <systemPath>/usr/local/yjp/lib/yjp.jar</systemPath>
    </dependency-->
  </dependencies>

  <build>
    <finalName>jenkins</finalName>
    <plugins>
      <plugin>
        <artifactId>maven-war-plugin</artifactId>
        <!-- version specified in grandparent pom -->
        <configuration>
          <filteringDeploymentDescriptors>true</filteringDeploymentDescriptors>
          <!-- for putting Main-Class into war -->
          <archive>
            <manifest>
              <mainClass>Main</mainClass>
            </manifest>
            <manifestEntries>
              <Implementation-Version>${project.version}</Implementation-Version>
              <Hudson-Version>1.395</Hudson-Version>
              <Jenkins-Version>${project.version}</Jenkins-Version>
            </manifestEntries>
          </archive>
          <!--outputFileNameMapping>@{artifactId}@.@{extension}@</outputFileNameMapping-->
        </configuration>
      </plugin>
      <plugin>
        <artifactId>maven-dependency-plugin</artifactId>
        <!-- version specified in grandparent pom -->
        <executions>
          <execution>
            <id>list-dependencies</id>
            <phase>generate-resources</phase>
            <goals>
              <goal>list</goal>
            </goals>
            <configuration>
              <outputFile>${project.build.outputDirectory}/dependencies.txt</outputFile>
            </configuration>
          </execution>
          <execution>
            <!-- put executable war header -->
            <id>executable-war-header</id>
            <phase>generate-resources</phase>
            <goals>
              <goal>unpack-dependencies</goal>
            </goals>
            <configuration>
              <includeGroupIds>org.jenkins-ci</includeGroupIds>
              <includeArtifactIds>executable-war</includeArtifactIds>
              <includeScope>provided</includeScope>
              <includes>**/*.class</includes>
              <outputDirectory>${project.build.directory}/${project.build.finalName}</outputDirectory>
            </configuration>
          </execution>
          <execution>
            <id>resgen</id>
            <phase>generate-resources</phase>
            <goals>
              <goal>copy</goal>
            </goals>
            <configuration>
              <artifactItems>
                <!-- dependencies that goes to unusual locations -->
                <artifactItem>
                  <groupId>${project.groupId}</groupId>
                  <artifactId>remoting</artifactId>
                  <outputDirectory>${project.build.directory}/${project.build.finalName}/WEB-INF</outputDirectory>
                  <destFileName>remoting.jar</destFileName>
                </artifactItem>
                <artifactItem>
                  <groupId>${project.groupId}</groupId>
                  <artifactId>remoting</artifactId>
                  <outputDirectory>${project.build.directory}/${project.build.finalName}/WEB-INF</outputDirectory>
                  <destFileName>slave.jar</destFileName>
                </artifactItem>
                <artifactItem>
                  <groupId>${project.groupId}</groupId>
                  <artifactId>cli</artifactId>
                  <classifier>jar-with-dependencies</classifier>
                  <outputDirectory>${project.build.directory}/${project.build.finalName}/WEB-INF</outputDirectory>
                  <destFileName>jenkins-cli.jar</destFileName>
                </artifactItem>
                <artifactItem>
                  <groupId>org.jenkins-ci</groupId>
                  <artifactId>winstone</artifactId>
                  <outputDirectory>${project.build.directory}/${project.build.finalName}</outputDirectory>
                  <destFileName>winstone.jar</destFileName>
                </artifactItem>
                <!-- bundled plugins -->
                <artifactItem>
                  <groupId>${project.groupId}</groupId>
                  <artifactId>maven-plugin</artifactId>
                  <type>hpi</type>
                </artifactItem>
                <artifactItem>
                  <groupId>org.jenkins-ci.plugins</groupId>
                  <artifactId>ssh-slaves</artifactId>
                  <version>1.9</version>
                  <type>hpi</type>
                </artifactItem>
                <artifactItem>
                  <groupId>org.jenkins-ci.plugins</groupId>
                  <artifactId>credentials</artifactId>
                  <version>1.18</version>
                  <type>hpi</type>
                </artifactItem>
                <artifactItem>
                  <groupId>org.jenkins-ci.plugins</groupId>
                  <artifactId>ssh-credentials</artifactId>
                  <version>1.10</version>
                  <type>hpi</type>
                </artifactItem>
                <artifactItem>
                  <groupId>org.jenkins-ci.plugins</groupId>
                  <artifactId>subversion</artifactId>
                  <version>1.54</version>
                  <type>hpi</type>
                </artifactItem>
                <artifactItem>
                  <groupId>org.jenkins-ci.plugins</groupId>
                  <artifactId>cvs</artifactId>
                  <version>2.11</version>
                  <type>hpi</type>
                </artifactItem>
                <artifactItem>
                  <groupId>org.jenkins-ci.plugins</groupId>
                  <artifactId>ant</artifactId>
                  <version>1.2</version>
                  <type>hpi</type>
                </artifactItem>
                <artifactItem>
                  <groupId>org.jenkins-ci.plugins</groupId>
                  <artifactId>javadoc</artifactId>
                  <version>1.1</version>
                  <type>hpi</type>
                </artifactItem>
                <artifactItem>
                  <groupId>org.jenkins-ci.plugins</groupId>
                  <artifactId>translation</artifactId>
                  <version>1.10</version>
                  <type>hpi</type>
                </artifactItem>
                <artifactItem>
                  <groupId>org.jenkins-ci.plugins</groupId>
                  <artifactId>external-monitor-job</artifactId>
                  <version>1.4</version>
                  <type>hpi</type>
                </artifactItem>
                <artifactItem>
                  <groupId>org.jenkins-ci.plugins</groupId>
                  <artifactId>ldap</artifactId>
                  <version>1.11</version>
                  <type>hpi</type>
                </artifactItem>
                <artifactItem>
                  <groupId>org.jenkins-ci.plugins</groupId>
                  <artifactId>pam-auth</artifactId>
                  <version>1.1</version>
                  <type>hpi</type>
                </artifactItem>
                <artifactItem>
                  <groupId>org.jenkins-ci.plugins</groupId>
                  <artifactId>mailer</artifactId>
                  <version>1.11</version>
                  <type>hpi</type>
                </artifactItem>
                <artifactItem>
                  <groupId>org.jenkins-ci.plugins</groupId>
                  <artifactId>matrix-auth</artifactId>
                  <version>1.1</version>
                  <type>hpi</type>
                </artifactItem>
                <artifactItem>
                  <groupId>org.jenkins-ci.plugins</groupId>
                  <artifactId>windows-slaves</artifactId>
                  <version>1.0</version>
                  <type>hpi</type>
                </artifactItem>
                <artifactItem>
                  <groupId>org.jenkins-ci.plugins</groupId>
                  <artifactId>antisamy-markup-formatter</artifactId>
                  <version>1.1</version>
                  <type>hpi</type>
                </artifactItem>
                <artifactItem>
                  <groupId>org.jenkins-ci.plugins</groupId>
                  <artifactId>matrix-project</artifactId>
                  <version>${matrix-project.version}</version>
                  <type>hpi</type>
                </artifactItem>
                <artifactItem>
                  <groupId>org.jenkins-ci.plugins</groupId>
                  <artifactId>script-security</artifactId>
                  <version>1.13</version>
                  <type>hpi</type>
                </artifactItem>
                <artifactItem>
                  <groupId>org.jenkins-ci.plugins</groupId>
                  <artifactId>junit</artifactId>
                  <version>1.2-beta-4</version>
                  <type>hpi</type>
                </artifactItem>
              </artifactItems>
              <outputDirectory>${project.build.directory}/${project.build.finalName}/WEB-INF/plugins</outputDirectory>
              <stripVersion>true</stripVersion>
              <overWriteIfNewer>true</overWriteIfNewer>
              <overWriteReleases>false</overWriteReleases>
              <overWriteSnapshots>true</overWriteSnapshots>
            </configuration>
          </execution>
        </executions>
      </plugin>
      <plugin>
        <groupId>org.codehaus.mojo</groupId>
        <artifactId>build-helper-maven-plugin</artifactId>
        <executions>
          <execution>
            <!-- deploy the war as a jar, so that the tests can pull this into the classpath -->
            <id>deploy-war-for-test</id>
            <phase>package</phase>
            <goals>
              <goal>attach-artifact</goal>
            </goals>
            <configuration>
              <artifacts>
                <artifact>
                  <file>${project.build.directory}/${project.build.finalName}.war</file>
                  <type>jar</type>
                  <classifier>war-for-test</classifier>
                </artifact>
              </artifacts>
            </configuration>
          </execution>
        </executions>
      </plugin>
      <plugin><!-- generate licenses.xml -->
        <groupId>com.cloudbees</groupId>
        <artifactId>maven-license-plugin</artifactId>
        <!-- version specified in grandparent pom -->
        <configuration>
          <generateLicenseXml>${project.build.outputDirectory}/META-INF/licenses.xml</generateLicenseXml>
          <generateLicenseHtml>${project.build.outputDirectory}/META-INF/licenses.html</generateLicenseHtml>
          <attach>true</attach>
          <inlineScript>
            filter {
                // add Winstone since we are bundling it.
                def d = project.dependencies.find { it.artifactId=="winstone" };
                def a = mojo.artifactFactory.createProjectArtifact(d.groupId,d.artifactId,d.version);
                def p = mojo.projectBuilder.buildFromRepository(a, project.getRemoteArtifactRepositories(), mojo.localRepository)
                models.put(a,p);
            }
          </inlineScript>
        </configuration>
      </plugin>
      <plugin>
        <!-- this is really just a patched version of maven-jetty-plugin to workaround issue #932 -->
        <groupId>org.jenkins-ci.tools</groupId>
        <artifactId>maven-jenkins-dev-plugin</artifactId>
        <!-- version specified in grandparent pom -->
        <configuration>
          <!--
            Reload webapp when you hit ENTER. (See JETTY-282 for more)
          -->
          <reload>manual</reload>
          <connectors>
            <connector implementation="org.eclipse.jetty.server.nio.SelectChannelConnector">
                <port>${port}</port>
            </connector>
          </connectors>
          <additionalClassesDirectories>
            <!-- load resoures straight from source -->
            <additionalClassesDirectory>../core/src/main/resources</additionalClassesDirectory>

            <!--
              read directly from core module's output directory,
              so that changes are picked up right away without running mvn.
            -->
            <additionalClassesDirectory>../core/target/classes</additionalClassesDirectory>
          </additionalClassesDirectories>
          <loginServices>
            <loginService implementation="org.eclipse.jetty.security.HashLoginService">
              <name>default</name>
              <config>${basedir}/src/realm.properties</config>
            </loginService>
          </loginServices>
          <systemProperties>
            <systemProperty>
              <name>JENKINS_HOME</name>
              <value>${JENKINS_HOME}</value>
            </systemProperty>
            <systemProperty>
              <!-- always reload views during debugging -->
              <name>stapler.jelly.noCache</name>
              <value>true</value>
            </systemProperty>
            <systemProperty>
              <!-- show the stapler evaluation during execution -->
              <name>stapler.trace</name>
              <value>true</value>
            </systemProperty>
            <systemProperty>
              <!-- always reload scripts during debugging -->
              <name>hudson.script.noCache</name>
              <value>true</value>
            </systemProperty>
            <systemProperty>
              <!-- load view resources from the source directly, again for real time change -->
              <name>stapler.resourcePath</name>
              <value>
                  ../core/src/main/resources;
              </value>
            </systemProperty>
            <systemProperty>
              <!-- enable the plugins in main by default -->
              <name>hudson.bundled.plugins</name>
              <value><!-- run "mvn install" once will generate the.hpl -->
                  ${project.build.directory}/${project.build.finalName}/WEB-INF/plugins/*.hpi
              </value>
            </systemProperty>
            <systemProperty>
              <!-- stat collection pointless -->
              <name>hudson.model.UsageStatistics.disabled</name>
              <value>true</value>
            </systemProperty>
            <systemProperty>
              <name>hudson.Main.development</name>
              <value>true</value>
            </systemProperty>
            <systemProperty>
              <!-- this adds 3 sec to the shutdown, and most likely pointless, too -->
              <name>hudson.DNSMultiCast.disabled</name>
              <value>true</value>
            </systemProperty>
          </systemProperties>
          <webApp>
            <contextPath>${contextPath}</contextPath>
            <configurationDiscovered>false</configurationDiscovered>
          </webApp>
        </configuration>
      </plugin>
    </plugins>
  </build>

  <profiles>
    <profile>
      <!-- sign war -->
      <id>sign</id>
      <build>
        <plugins>
          <plugin>
            <artifactId>maven-jarsigner-plugin</artifactId>
            <executions>
              <execution>
                <id>signWar</id>
                <phase>verify</phase>
                <goals>
                  <goal>sign</goal>
                </goals>
                <configuration>
                  <archive>${project.build.directory}/${project.build.finalName}.war</archive>
                </configuration>
              </execution>
            </executions>
          </plugin>
        </plugins>
      </build>
    </profile>
    <profile>
      <!-- profile for running Grunt and optimize static resources -->
      <id>grunt</id>
        <build>
            <plugins>
                <plugin>
                    <groupId>org.codehaus.mojo</groupId>
                    <artifactId>exec-maven-plugin</artifactId>
                    <executions>
                        <execution>
                            <id>install</id>
                            <phase>validate</phase>
                            <goals>
                                <goal>exec</goal>
                            </goals>
                            <configuration>
                                <executable>npm</executable>
                                <arguments>
                                    <argument>install</argument>
                                </arguments>
                            </configuration>
                        </execution>
                        <execution>
                            <id>grunt</id>
                            <phase>prepare-package</phase>
                            <goals>
                                <goal>exec</goal>
                            </goals>
                            <configuration>
                                <executable>grunt</executable>
                            </configuration>
                        </execution>
                    </executions>
                </plugin>
            </plugins>
        </build>
    </profile>
  </profiles>
</project><|MERGE_RESOLUTION|>--- conflicted
+++ resolved
@@ -28,12 +28,7 @@
   <parent>
     <groupId>org.jenkins-ci.main</groupId>
     <artifactId>pom</artifactId>
-<<<<<<< HEAD
-    <version>1.625.2</version>
-=======
-    <version>1.580.104-SNAPSHOT</version>
-    <relativePath>../pom.xml</relativePath>
->>>>>>> 20f7ab67
+    <version>1.625.102-SNAPSHOT</version>
   </parent>
 
   <artifactId>jenkins-war</artifactId>
@@ -89,7 +84,7 @@
       <groupId>${project.groupId}</groupId>
       <artifactId>remoting</artifactId>
       <!-- specified in the parent -->
-    </dependency>
+    </dependency>    
     <dependency>
       <groupId>${project.groupId}</groupId>
       <artifactId>cli</artifactId>
@@ -448,7 +443,7 @@
           <additionalClassesDirectories>
             <!-- load resoures straight from source -->
             <additionalClassesDirectory>../core/src/main/resources</additionalClassesDirectory>
-
+            
             <!--
               read directly from core module's output directory,
               so that changes are picked up right away without running mvn.
