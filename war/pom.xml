<!--
The MIT License

Copyright (c) 2004-2009, Sun Microsystems, Inc., Kohsuke Kawaguchi, Stephen Connolly, Tom Huybrechts, Yahoo! Inc.

Permission is hereby granted, free of charge, to any person obtaining a copy
of this software and associated documentation files (the "Software"), to deal
in the Software without restriction, including without limitation the rights
to use, copy, modify, merge, publish, distribute, sublicense, and/or sell
copies of the Software, and to permit persons to whom the Software is
furnished to do so, subject to the following conditions:

The above copyright notice and this permission notice shall be included in
all copies or substantial portions of the Software.

THE SOFTWARE IS PROVIDED "AS IS", WITHOUT WARRANTY OF ANY KIND, EXPRESS OR
IMPLIED, INCLUDING BUT NOT LIMITED TO THE WARRANTIES OF MERCHANTABILITY,
FITNESS FOR A PARTICULAR PURPOSE AND NONINFRINGEMENT. IN NO EVENT SHALL THE
AUTHORS OR COPYRIGHT HOLDERS BE LIABLE FOR ANY CLAIM, DAMAGES OR OTHER
LIABILITY, WHETHER IN AN ACTION OF CONTRACT, TORT OR OTHERWISE, ARISING FROM,
OUT OF OR IN CONNECTION WITH THE SOFTWARE OR THE USE OR OTHER DEALINGS IN
THE SOFTWARE.
-->

<project xmlns="http://maven.apache.org/POM/4.0.0" xmlns:xsi="http://www.w3.org/2001/XMLSchema-instance" xsi:schemaLocation="http://maven.apache.org/POM/4.0.0 http://maven.apache.org/maven-v4_0_0.xsd">
  <modelVersion>4.0.0</modelVersion>

  <parent>
    <groupId>org.jenkins-ci.main</groupId>
    <artifactId>pom</artifactId>
<<<<<<< HEAD
    <version>1.580.100-SNAPSHOT</version>
=======
    <version>1.580.4-SNAPSHOT</version>
>>>>>>> 11c81cac
    <relativePath>../pom.xml</relativePath>
  </parent>

  <artifactId>jenkins-war</artifactId>
  <packaging>war</packaging>

  <name>Jenkins war</name>
  <description>
    Creates a war file. Also includes additional static web resources, such as images, CSS, JavaScript, and
    some HTML files.
  </description>

  <properties>
    <JENKINS_HOME>${basedir}/work</JENKINS_HOME>
    <contextPath>/jenkins</contextPath><!-- context path during test -->
    <port>8080</port><!-- HTTP listener port -->
  </properties>

  <dependencies>
    <dependency>
      <groupId>org.jenkins-ci</groupId>
      <artifactId>executable-war</artifactId>
      <version>1.29</version>
      <scope>provided</scope>
    </dependency>

    <dependency>
      <groupId>org.jenkins-ci.main</groupId>
      <artifactId>jenkins-core</artifactId>
      <version>${project.version}</version>
      <exclusions>
        <!--
          jars that are not needed in war. most of the exclusions should happen in the core, to make IDEs happy, not here.
        -->
        <exclusion>
          <groupId>javax.servlet</groupId>
          <artifactId>servlet-api</artifactId>
        </exclusion>
        <exclusion>
          <groupId>javax.servlet</groupId>
          <artifactId>jsp-api</artifactId>
        </exclusion>
        <!-- Stapler 1.195 fails to declare this as optional, and the 1.1 version lacks a license: -->
        <exclusion>
          <artifactId>metainf-services</artifactId>
          <groupId>org.kohsuke.metainf-services</groupId>
        </exclusion>
      </exclusions>
    </dependency>
    <!-- declare this in reactors, so i can use now directly : mvn install -pl war -am to get the war  -->
    <dependency>
      <groupId>${project.groupId}</groupId>
      <artifactId>maven-plugin</artifactId>
      <version>${maven-plugin.version}</version>
      <scope>provided</scope>
    </dependency>
    <dependency>
      <groupId>${project.groupId}</groupId>
      <artifactId>remoting</artifactId>
      <!-- specified in the parent -->
    </dependency>
    <dependency>
      <groupId>${project.groupId}</groupId>
      <artifactId>cli</artifactId>
      <classifier>jar-with-dependencies</classifier>
      <version>${project.version}</version>
      <scope>provided</scope>
    </dependency>
    <dependency>
      <!--
        not actually used by test but used by dependency plugin to include it inside the war.
      -->
      <groupId>org.jenkins-ci</groupId>
      <artifactId>winstone</artifactId>
      <version>2.8</version>
      <scope>test</scope>
    </dependency>
    <dependency>
      <groupId>org.jenkins-ci.modules</groupId>
      <artifactId>instance-identity</artifactId>
      <version>1.4</version>
    </dependency>
    <dependency>
      <groupId>org.jenkins-ci.modules</groupId>
      <artifactId>ssh-cli-auth</artifactId>
      <version>1.2</version>
    </dependency>
    <dependency>
      <groupId>org.jenkins-ci.modules</groupId>
      <artifactId>slave-installer</artifactId>
      <version>1.3</version>
    </dependency>
    <dependency>
      <groupId>org.jenkins-ci.modules</groupId>
      <artifactId>windows-slave-installer</artifactId>
      <version>1.4</version>
    </dependency>
    <dependency>
      <groupId>org.jenkins-ci.modules</groupId>
      <artifactId>launchd-slave-installer</artifactId>
      <version>1.2</version>
    </dependency>
    <dependency>
      <groupId>org.jenkins-ci.modules</groupId>
      <artifactId>upstart-slave-installer</artifactId>
      <version>1.1</version>
    </dependency>
    <dependency>
      <groupId>org.jenkins-ci.modules</groupId>
      <artifactId>systemd-slave-installer</artifactId>
      <version>1.1</version>
    </dependency>
    <dependency>
      <groupId>org.jenkins-ci.modules</groupId>
      <artifactId>sshd</artifactId>
      <version>1.6</version>
    </dependency>
    <dependency>
      <!--
        We bundle slf4j binding since we got some components (sshd for example)
        that uses slf4j.

        The problem with not shipping any binding in the war is that if the
        servlet container does use slf4j in itself, then we got a classloader
        constraint violation (see JENKINS-12334) as we try to load StaticLoggerBinder
        which resides in the binding jar (this jar would be from container implementation,
        which relies on slf4j api in the container, when we have our own slf4j API jar
        statically depending on the binding jar.)

        We also get tickets like JENKINS-12650 for not reporting logs at all
        (although this is a non-fatal problem.)

        The downside of adding a jar is that we can potentially get "multiple binding jar"
        warning like http://www.slf4j.org/codes.html, but that's at least non-fatal.
      -->
      <groupId>org.slf4j</groupId>
      <artifactId>slf4j-jdk14</artifactId>
    </dependency>


    <!-- offline profiler API when we need it -->

    <!--dependency
      <groupId>com.yourkit.api</groupId>
      <artifactId>yjp</artifactId>
      <version>dontcare</version>
      <scope>system</scope>
      <systemPath>/usr/local/yjp/lib/yjp.jar</systemPath>
    </dependency-->
  </dependencies>

  <build>
    <finalName>jenkins</finalName>
    <plugins>
      <plugin>
        <artifactId>maven-war-plugin</artifactId>
        <!-- version specified in grandparent pom -->
        <configuration>
          <filteringDeploymentDescriptors>true</filteringDeploymentDescriptors>
          <!-- for putting Main-Class into war -->
          <archive>
            <manifest>
              <mainClass>Main</mainClass>
            </manifest>
            <manifestEntries>
              <Implementation-Version>${project.version}</Implementation-Version>
              <Hudson-Version>1.395</Hudson-Version>
              <Jenkins-Version>${project.version}</Jenkins-Version>
            </manifestEntries>
          </archive>
          <!--outputFileNameMapping>@{artifactId}@.@{extension}@</outputFileNameMapping-->
        </configuration>
      </plugin>
      <plugin>
        <artifactId>maven-dependency-plugin</artifactId>
        <!-- version specified in grandparent pom -->
        <executions>
          <execution>
            <id>list-dependencies</id>
            <phase>generate-resources</phase>
            <goals>
              <goal>list</goal>
            </goals>
            <configuration>
              <outputFile>${project.build.outputDirectory}/dependencies.txt</outputFile>
            </configuration>
          </execution>
          <execution>
            <!-- put executable war header -->
            <id>executable-war-header</id>
            <phase>generate-resources</phase>
            <goals>
              <goal>unpack-dependencies</goal>
            </goals>
            <configuration>
              <includeGroupIds>org.jenkins-ci</includeGroupIds>
              <includeArtifactIds>executable-war</includeArtifactIds>
              <includeScope>provided</includeScope>
              <includes>**/*.class</includes>
              <outputDirectory>${project.build.directory}/${project.build.finalName}</outputDirectory>
            </configuration>
          </execution>
          <execution>
            <id>resgen</id>
            <phase>generate-resources</phase>
            <goals>
              <goal>copy</goal>
            </goals>
            <configuration>
              <artifactItems>
                <!-- dependencies that goes to unusual locations -->
                <artifactItem>
                  <groupId>${project.groupId}</groupId>
                  <artifactId>remoting</artifactId>
                  <outputDirectory>${project.build.directory}/${project.build.finalName}/WEB-INF</outputDirectory>
                  <destFileName>remoting.jar</destFileName>
                </artifactItem>
                <artifactItem>
                  <groupId>${project.groupId}</groupId>
                  <artifactId>remoting</artifactId>
                  <outputDirectory>${project.build.directory}/${project.build.finalName}/WEB-INF</outputDirectory>
                  <destFileName>slave.jar</destFileName>
                </artifactItem>
                <artifactItem>
                  <groupId>${project.groupId}</groupId>
                  <artifactId>cli</artifactId>
                  <classifier>jar-with-dependencies</classifier>
                  <outputDirectory>${project.build.directory}/${project.build.finalName}/WEB-INF</outputDirectory>
                  <destFileName>jenkins-cli.jar</destFileName>
                </artifactItem>
                <artifactItem>
                  <groupId>org.jenkins-ci</groupId>
                  <artifactId>winstone</artifactId>
                  <outputDirectory>${project.build.directory}/${project.build.finalName}</outputDirectory>
                  <destFileName>winstone.jar</destFileName>
                </artifactItem>
                <!-- bundled plugins -->
                <artifactItem>
                  <groupId>${project.groupId}</groupId>
                  <artifactId>maven-plugin</artifactId>
                  <type>hpi</type>
                </artifactItem>
                <artifactItem>
                  <groupId>org.jenkins-ci.plugins</groupId>
                  <artifactId>ssh-slaves</artifactId>
                  <version>1.8</version>
                  <type>hpi</type>
                </artifactItem>
                <artifactItem>
                  <groupId>org.jenkins-ci.plugins</groupId>
                  <artifactId>credentials</artifactId>
                  <version>1.18</version>
                  <type>hpi</type>
                </artifactItem>
                <artifactItem>
                  <groupId>org.jenkins-ci.plugins</groupId>
                  <artifactId>ssh-credentials</artifactId>
                  <version>1.10</version>
                  <type>hpi</type>
                </artifactItem>
                <artifactItem>
                  <groupId>org.jenkins-ci.plugins</groupId>
                  <artifactId>subversion</artifactId>
                  <version>1.54</version>
                  <type>hpi</type>
                </artifactItem>
                <artifactItem>
                  <groupId>org.jenkins-ci.plugins</groupId>
                  <artifactId>cvs</artifactId>
                  <version>2.11</version>
                  <type>hpi</type>
                </artifactItem>
                <artifactItem>
                  <groupId>org.jenkins-ci.plugins</groupId>
                  <artifactId>ant</artifactId>
                  <version>1.2</version>
                  <type>hpi</type>
                </artifactItem>
                <artifactItem>
                  <groupId>org.jenkins-ci.plugins</groupId>
                  <artifactId>javadoc</artifactId>
                  <version>1.1</version>
                  <type>hpi</type>
                </artifactItem>
                <artifactItem>
                  <groupId>org.jenkins-ci.plugins</groupId>
                  <artifactId>translation</artifactId>
                  <version>1.10</version>
                  <type>hpi</type>
                </artifactItem>
                <artifactItem>
                  <groupId>org.jenkins-ci.plugins</groupId>
                  <artifactId>external-monitor-job</artifactId>
                  <version>1.2</version>
                  <type>hpi</type>
                </artifactItem>
                <artifactItem>
                  <groupId>org.jenkins-ci.plugins</groupId>
                  <artifactId>ldap</artifactId>
                  <version>1.6</version>
                  <type>hpi</type>
                </artifactItem>
                <artifactItem>
                  <groupId>org.jenkins-ci.plugins</groupId>
                  <artifactId>pam-auth</artifactId>
                  <version>1.1</version>
                  <type>hpi</type>
                </artifactItem>
                <artifactItem>
                  <groupId>org.jenkins-ci.plugins</groupId>
                  <artifactId>mailer</artifactId>
                  <version>1.10</version>
                  <type>hpi</type>
                </artifactItem>
                <artifactItem>
                  <groupId>org.jenkins-ci.plugins</groupId>
                  <artifactId>matrix-auth</artifactId>
                  <version>1.1</version>
                  <type>hpi</type>
                </artifactItem>
                <artifactItem>
                  <groupId>org.jenkins-ci.plugins</groupId>
                  <artifactId>windows-slaves</artifactId>
                  <version>1.0</version>
                  <type>hpi</type>
                </artifactItem>
                <artifactItem>
                  <groupId>org.jenkins-ci.plugins</groupId>
                  <artifactId>antisamy-markup-formatter</artifactId>
                  <version>1.1</version>
                  <type>hpi</type>
                </artifactItem>
                <artifactItem>
                  <groupId>org.jenkins-ci.plugins</groupId>
                  <artifactId>matrix-project</artifactId>
                  <version>1.3</version>
                  <type>hpi</type>
                </artifactItem>
                <artifactItem>
                  <groupId>org.jenkins-ci.plugins</groupId>
                  <artifactId>junit</artifactId>
                  <version>1.0</version>
                  <type>hpi</type>
                </artifactItem>
              </artifactItems>
              <outputDirectory>${project.build.directory}/${project.build.finalName}/WEB-INF/plugins</outputDirectory>
              <stripVersion>true</stripVersion>
              <overWriteIfNewer>true</overWriteIfNewer>
              <overWriteReleases>false</overWriteReleases>
              <overWriteSnapshots>true</overWriteSnapshots>
            </configuration>
          </execution>
        </executions>
      </plugin>
      <plugin>
        <groupId>org.codehaus.mojo</groupId>
        <artifactId>build-helper-maven-plugin</artifactId>
        <executions>
          <execution>
            <!-- deploy the war as a jar, so that the tests can pull this into the classpath -->
            <id>deploy-war-for-test</id>
            <phase>package</phase>
            <goals>
              <goal>attach-artifact</goal>
            </goals>
            <configuration>
              <artifacts>
                <artifact>
                  <file>${project.build.directory}/${project.build.finalName}.war</file>
                  <type>jar</type>
                  <classifier>war-for-test</classifier>
                </artifact>
              </artifacts>
            </configuration>
          </execution>
        </executions>
      </plugin>
      <plugin><!-- generate licenses.xml -->
        <groupId>com.cloudbees</groupId>
        <artifactId>maven-license-plugin</artifactId>
        <!-- version specified in grandparent pom -->
        <configuration>
          <generateLicenseXml>${project.build.outputDirectory}/META-INF/licenses.xml</generateLicenseXml>
          <generateLicenseHtml>${project.build.outputDirectory}/META-INF/licenses.html</generateLicenseHtml>
          <attach>true</attach>
          <inlineScript>
            filter {
                // add Winstone since we are bundling it.
                def d = project.dependencies.find { it.artifactId=="winstone" };
                def a = mojo.artifactFactory.createProjectArtifact(d.groupId,d.artifactId,d.version);
                def p = mojo.projectBuilder.buildFromRepository(a, project.getRemoteArtifactRepositories(), mojo.localRepository)
                models.put(a,p);
            }
          </inlineScript>
        </configuration>
      </plugin>
      <plugin>
        <!-- this is really just a patched version of maven-jetty-plugin to workaround issue #932 -->
        <groupId>org.jenkins-ci.tools</groupId>
        <artifactId>maven-jenkins-dev-plugin</artifactId>
        <!-- version specified in grandparent pom -->
        <configuration>
          <!--
            Reload webapp when you hit ENTER. (See JETTY-282 for more)
          -->
          <reload>manual</reload>
          <connectors>
            <connector implementation="org.eclipse.jetty.server.nio.SelectChannelConnector">
                <port>${port}</port>
            </connector>
          </connectors>
          <additionalClassesDirectories>
            <!-- load resoures straight from source -->
            <additionalClassesDirectory>../core/src/main/resources</additionalClassesDirectory>

            <!--
              read directly from core module's output directory,
              so that changes are picked up right away without running mvn.
            -->
            <additionalClassesDirectory>../core/target/classes</additionalClassesDirectory>
          </additionalClassesDirectories>
          <loginServices>
            <loginService implementation="org.eclipse.jetty.security.HashLoginService">
              <name>default</name>
              <config>${basedir}/src/realm.properties</config>
            </loginService>
          </loginServices>
          <systemProperties>
            <systemProperty>
              <name>JENKINS_HOME</name>
              <value>${JENKINS_HOME}</value>
            </systemProperty>
            <systemProperty>
              <!-- always reload views during debugging -->
              <name>stapler.jelly.noCache</name>
              <value>true</value>
            </systemProperty>
            <systemProperty>
              <!-- show the stapler evaluation during execution -->
              <name>stapler.trace</name>
              <value>true</value>
            </systemProperty>
            <systemProperty>
              <!-- always reload scripts during debugging -->
              <name>hudson.script.noCache</name>
              <value>true</value>
            </systemProperty>
            <systemProperty>
              <!-- load view resources from the source directly, again for real time change -->
              <name>stapler.resourcePath</name>
              <value>
                  ../core/src/main/resources;
              </value>
            </systemProperty>
            <systemProperty>
              <!-- enable the plugins in main by default -->
              <name>hudson.bundled.plugins</name>
              <value><!-- run "mvn install" once will generate the.hpl -->
                  ${project.build.directory}/${project.build.finalName}/WEB-INF/plugins/*.hpi
              </value>
            </systemProperty>
            <systemProperty>
              <!-- stat collection pointless -->
              <name>hudson.model.UsageStatistics.disabled</name>
              <value>true</value>
            </systemProperty>
            <systemProperty>
              <name>hudson.Main.development</name>
              <value>true</value>
            </systemProperty>
            <systemProperty>
              <!-- this adds 3 sec to the shutdown, and most likely pointless, too -->
              <name>hudson.DNSMultiCast.disabled</name>
              <value>true</value>
            </systemProperty>
          </systemProperties>
          <webApp>
            <contextPath>${contextPath}</contextPath>
            <configurationDiscovered>false</configurationDiscovered>
          </webApp>
        </configuration>
      </plugin>
    </plugins>
  </build>

  <profiles>
    <profile>
      <!-- profile for creating Jenkins IPS package -->
      <id>ips</id>
      <build>
        <plugins>
          <plugin>
            <groupId>org.jvnet.updatecenter2</groupId>
            <artifactId>maven-makepkgs-plugin</artifactId>
            <!-- version specified in grandparent pom -->
            <executions>
              <execution>
                <goals>
                  <goal>package</goal>
                </goals>
              </execution>
            </executions>
            <configuration>
              <python>python2.5</python>
              <proto>../ips/proto.py</proto>
              <attach>false</attach>
            </configuration>
          </plugin>
        </plugins>
      </build>
    </profile>
    <profile>
      <!-- sign war -->
      <id>sign</id>
      <build>
        <plugins>
          <plugin>
            <artifactId>maven-jarsigner-plugin</artifactId>
            <executions>
              <execution>
                <id>signWar</id>
                <phase>verify</phase>
                <goals>
                  <goal>sign</goal>
                </goals>
                <configuration>
                  <archive>${project.build.directory}/${project.build.finalName}.war</archive>
                </configuration>
              </execution>
            </executions>
          </plugin>
        </plugins>
      </build>
    </profile>
    <profile>
      <!-- profile for running Grunt and optimize static resources -->
      <id>grunt</id>
        <build>
            <plugins>
                <plugin>
                    <groupId>org.codehaus.mojo</groupId>
                    <artifactId>exec-maven-plugin</artifactId>
                    <executions>
                        <execution>
                            <id>install</id>
                            <phase>validate</phase>
                            <goals>
                                <goal>exec</goal>
                            </goals>
                            <configuration>
                                <executable>npm</executable>
                                <arguments>
                                    <argument>install</argument>
                                </arguments>
                            </configuration>
                        </execution>
                        <execution>
                            <id>grunt</id>
                            <phase>prepare-package</phase>
                            <goals>
                                <goal>exec</goal>
                            </goals>
                            <configuration>
                                <executable>grunt</executable>
                            </configuration>
                        </execution>
                    </executions>
                </plugin>
            </plugins>
        </build>
    </profile>
  </profiles>
</project><|MERGE_RESOLUTION|>--- conflicted
+++ resolved
@@ -28,11 +28,7 @@
   <parent>
     <groupId>org.jenkins-ci.main</groupId>
     <artifactId>pom</artifactId>
-<<<<<<< HEAD
-    <version>1.580.100-SNAPSHOT</version>
-=======
-    <version>1.580.4-SNAPSHOT</version>
->>>>>>> 11c81cac
+    <version>1.580.104-SNAPSHOT</version>
     <relativePath>../pom.xml</relativePath>
   </parent>
 
