--- conflicted
+++ resolved
@@ -1,18 +1,18 @@
 /*
  * The MIT License
- * 
+ *
  * Copyright (c) 2004-2010, Sun Microsystems, Inc., Kohsuke Kawaguchi
- * 
+ *
  * Permission is hereby granted, free of charge, to any person obtaining a copy
  * of this software and associated documentation files (the "Software"), to deal
  * in the Software without restriction, including without limitation the rights
  * to use, copy, modify, merge, publish, distribute, sublicense, and/or sell
  * copies of the Software, and to permit persons to whom the Software is
  * furnished to do so, subject to the following conditions:
- * 
+ *
  * The above copyright notice and this permission notice shall be included in
  * all copies or substantial portions of the Software.
- * 
+ *
  * THE SOFTWARE IS PROVIDED "AS IS", WITHOUT WARRANTY OF ANY KIND, EXPRESS OR
  * IMPLIED, INCLUDING BUT NOT LIMITED TO THE WARRANTIES OF MERCHANTABILITY,
  * FITNESS FOR A PARTICULAR PURPOSE AND NONINFRINGEMENT. IN NO EVENT SHALL THE
@@ -24,17 +24,13 @@
 package hudson.tasks;
 
 import com.google.common.collect.ImmutableMap;
-<<<<<<< HEAD
 import hudson.EnvVars;
 import hudson.Extension;
 import hudson.FilePath;
+import hudson.XmlFile;
 import jenkins.MasterToSlaveFileCallable;
 import hudson.Launcher;
 import hudson.Util;
-=======
-import hudson.*;
-import hudson.FilePath.FileCallable;
->>>>>>> 48f748c4
 import hudson.model.AbstractBuild;
 import hudson.model.AbstractProject;
 import hudson.model.Action;
@@ -91,7 +87,7 @@
  */
 public class Fingerprinter extends Recorder implements Serializable, DependencyDeclarer, SimpleBuildStep {
     public static boolean enableFingerprintsInDependencyGraph = Boolean.getBoolean(Fingerprinter.class.getName() + ".enableFingerprintsInDependencyGraph");
-    
+
     /**
      * Comma-separated list of files/directories to be fingerprinted.
      */
@@ -125,7 +121,7 @@
             listener.getLogger().println(Messages.Fingerprinter_Recording());
 
             Map<String,String> record = new HashMap<String,String>();
-            
+
             EnvVars environment = build.getEnvironment(listener);
             if(targets.length()!=0) {
                 String expandedTargets = environment.expand(targets);
@@ -139,16 +135,6 @@
                 build.addAction(new FingerprintAction(build,record));
             }
 
-<<<<<<< HEAD
-=======
-            FingerprintAction fingerprintAction = build.getAction(FingerprintAction.class);
-            if (fingerprintAction != null) {
-                fingerprintAction.add(record);
-            } else {
-                build.addAction(new FingerprintAction(build,record));
-            }
-
->>>>>>> 48f748c4
             if (enableFingerprintsInDependencyGraph) {
                 Jenkins.getInstance().rebuildDependencyGraphAsync();
             }
@@ -297,14 +283,14 @@
     public static final class FingerprintAction implements RunAction2 {
 
         private transient Run build;
-        
+
         private static final Random rand = new Random();
 
         /**
          * From file name to the digest.
          */
         private /*almost final*/ PackedMap<String,String> record;
-        
+
         private transient WeakReference<Map<String,Fingerprint>> ref;
 		private transient SoftReference<PackedMap<String,String>> recordRef;
 
@@ -320,7 +306,7 @@
 
             onLoad(build);   // make compact
         }
-        
+
         private void write(Map<String,String> record) {
             File fingerprintsFile = getFile();
             try {
@@ -467,7 +453,7 @@
         public Map<AbstractProject,Integer> getDependencies() {
             return getDependencies(false);
         }
-        
+
         /**
          * Gets the dependency to other builds in a map.
          *
@@ -506,7 +492,7 @@
                 }
 
             }
-            
+
             return r;
         }
     }
