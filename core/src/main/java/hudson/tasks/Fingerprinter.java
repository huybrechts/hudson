--- conflicted
+++ resolved
@@ -299,13 +299,10 @@
 
         public FingerprintAction(Run build, Map<String, String> record) {
             this.build = build;
-<<<<<<< HEAD
-            this.record = compact(record);
-=======
 
             if (record.size() > 50) {
                 write(record);
-				recordRef = new SoftReference<PackedMap<String, String>>(PackedMap.of(record));
+				recordRef = new SoftReference<>(PackedMap.of(record));
             } else {
                 this.record = PackedMap.of(record);
             }
@@ -324,7 +321,6 @@
 
         private File getFile() {
             return new File(build.getRootDir(), "fingerprints.xml");
->>>>>>> a7d0c9f9
         }
 
         @Deprecated
