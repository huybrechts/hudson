<<<<<<< HEAD
/*
 * The MIT License
 * 
 * Copyright (c) 2004-2009, Sun Microsystems, Inc., Kohsuke Kawaguchi, Tom Huybrechts
 * 
 * Permission is hereby granted, free of charge, to any person obtaining a copy
 * of this software and associated documentation files (the "Software"), to deal
 * in the Software without restriction, including without limitation the rights
 * to use, copy, modify, merge, publish, distribute, sublicense, and/or sell
 * copies of the Software, and to permit persons to whom the Software is
 * furnished to do so, subject to the following conditions:
 * 
 * The above copyright notice and this permission notice shall be included in
 * all copies or substantial portions of the Software.
 * 
 * THE SOFTWARE IS PROVIDED "AS IS", WITHOUT WARRANTY OF ANY KIND, EXPRESS OR
 * IMPLIED, INCLUDING BUT NOT LIMITED TO THE WARRANTIES OF MERCHANTABILITY,
 * FITNESS FOR A PARTICULAR PURPOSE AND NONINFRINGEMENT. IN NO EVENT SHALL THE
 * AUTHORS OR COPYRIGHT HOLDERS BE LIABLE FOR ANY CLAIM, DAMAGES OR OTHER
 * LIABILITY, WHETHER IN AN ACTION OF CONTRACT, TORT OR OTHERWISE, ARISING FROM,
 * OUT OF OR IN CONNECTION WITH THE SOFTWARE OR THE USE OR OTHER DEALINGS IN
 * THE SOFTWARE.
 */
package hudson.tasks;

import hudson.Extension;
import hudson.ExtensionList;
import hudson.ExtensionListView;
import hudson.ExtensionPoint;
import jenkins.model.Jenkins;
import hudson.model.User;

import java.util.List;

/**
 * Finds full name off the user when none is specified.
 *
 * <p>
 * This is an extension point of Hudson. Plugins tha contribute new implementation
 * of this class should use {@link Extension} to register the instance into Hudson, like this:
 *
 * <pre>
 * &#64;Extension
 * class MyserNameResolver extends UserNameResolver {
 *   ...
 * }
 * </pre>
 *
 * @author Kohsuke Kawaguchi
 * @since 1.192
 */
public abstract class UserNameResolver implements ExtensionPoint {

    /**
     * Finds full name of the given user.
     *
     * <p>
     * This method is called when a {@link User} without explicitly name is used.
     *
     * <p>
     * When multiple resolvers are installed, they are consulted in order and
     * the search will be over when a name is found by someoene.
     *
     * <p>
     * Since {@link UserNameResolver} is singleton, this method can be invoked concurrently
     * from multiple threads.
     *
     * @return
     *      null if the inference failed.
     */
    public abstract String findNameFor(User u);
    
    public static String resolve(User u) {
        for (UserNameResolver r : all()) {
            String name = r.findNameFor(u);
            if(name!=null) return name;
        }

        return null;
    }

    /**
     * Returns all the registered {@link UserNameResolver} descriptors.
     */
    public static ExtensionList<UserNameResolver> all() {
        return ExtensionList.lookup(UserNameResolver.class);
    }

    /**
     * All registered {@link UserNameResolver} implementations.
     *
     * @deprecated since 2009-02-24.
     *      Use {@link #all()} for read access, and use {@link Extension} for registration.
     */
    @Deprecated
    public static final List<UserNameResolver> LIST = ExtensionListView.createList(UserNameResolver.class);
}
=======
/*
 * The MIT License
 * 
 * Copyright (c) 2004-2009, Sun Microsystems, Inc., Kohsuke Kawaguchi, Tom Huybrechts
 * 
 * Permission is hereby granted, free of charge, to any person obtaining a copy
 * of this software and associated documentation files (the "Software"), to deal
 * in the Software without restriction, including without limitation the rights
 * to use, copy, modify, merge, publish, distribute, sublicense, and/or sell
 * copies of the Software, and to permit persons to whom the Software is
 * furnished to do so, subject to the following conditions:
 * 
 * The above copyright notice and this permission notice shall be included in
 * all copies or substantial portions of the Software.
 * 
 * THE SOFTWARE IS PROVIDED "AS IS", WITHOUT WARRANTY OF ANY KIND, EXPRESS OR
 * IMPLIED, INCLUDING BUT NOT LIMITED TO THE WARRANTIES OF MERCHANTABILITY,
 * FITNESS FOR A PARTICULAR PURPOSE AND NONINFRINGEMENT. IN NO EVENT SHALL THE
 * AUTHORS OR COPYRIGHT HOLDERS BE LIABLE FOR ANY CLAIM, DAMAGES OR OTHER
 * LIABILITY, WHETHER IN AN ACTION OF CONTRACT, TORT OR OTHERWISE, ARISING FROM,
 * OUT OF OR IN CONNECTION WITH THE SOFTWARE OR THE USE OR OTHER DEALINGS IN
 * THE SOFTWARE.
 */
package hudson.tasks;

import hudson.Extension;
import hudson.ExtensionList;
import hudson.ExtensionListView;
import hudson.ExtensionPoint;
import jenkins.model.Jenkins;
import hudson.model.User;

import java.util.List;

/**
 * Finds full name off the user when none is specified.
 *
 * <p>
 * This is an extension point of Hudson. Plugins tha contribute new implementation
 * of this class should use {@link Extension} to register the instance into Hudson, like this:
 *
 * <pre>
 * &#64;Extension
 * class MyserNameResolver extends UserNameResolver {
 *   ...
 * }
 * </pre>
 *
 * @author Kohsuke Kawaguchi
 * @since 1.192
 */
public abstract class UserNameResolver implements ExtensionPoint {

    /**
     * Finds full name of the given user.
     *
     * <p>
     * This method is called when a {@link User} without explicitly name is used.
     *
     * <p>
     * When multiple resolvers are installed, they are consulted in order and
     * the search will be over when a name is found by someoene.
     *
     * <p>
     * Since {@link UserNameResolver} is singleton, this method can be invoked concurrently
     * from multiple threads.
     *
     * @return
     *      null if the inference failed.
     */
    public abstract String findNameFor(User u);
    
    public static String resolve(User u) {
        for (UserNameResolver r : all()) {
            String name = r.findNameFor(u);
            if(name!=null) return name;
        }

        return null;
    }

    /**
     * Returns all the registered {@link UserNameResolver} descriptors.
     */
    public static ExtensionList<UserNameResolver> all() {
        return ExtensionList.lookup(UserNameResolver.class);
    }

    /**
     * All registered {@link UserNameResolver} implementations.
     *
     * @deprecated since 2009-02-24.
     *      Use {@link #all()} for read access, and use {@link Extension} for registration.
     */
    public static final List<UserNameResolver> LIST = ExtensionListView.createList(UserNameResolver.class);
}
>>>>>>> a7d0c9f9
<|MERGE_RESOLUTION|>--- conflicted
+++ resolved
@@ -1,102 +1,3 @@
-<<<<<<< HEAD
-/*
- * The MIT License
- * 
- * Copyright (c) 2004-2009, Sun Microsystems, Inc., Kohsuke Kawaguchi, Tom Huybrechts
- * 
- * Permission is hereby granted, free of charge, to any person obtaining a copy
- * of this software and associated documentation files (the "Software"), to deal
- * in the Software without restriction, including without limitation the rights
- * to use, copy, modify, merge, publish, distribute, sublicense, and/or sell
- * copies of the Software, and to permit persons to whom the Software is
- * furnished to do so, subject to the following conditions:
- * 
- * The above copyright notice and this permission notice shall be included in
- * all copies or substantial portions of the Software.
- * 
- * THE SOFTWARE IS PROVIDED "AS IS", WITHOUT WARRANTY OF ANY KIND, EXPRESS OR
- * IMPLIED, INCLUDING BUT NOT LIMITED TO THE WARRANTIES OF MERCHANTABILITY,
- * FITNESS FOR A PARTICULAR PURPOSE AND NONINFRINGEMENT. IN NO EVENT SHALL THE
- * AUTHORS OR COPYRIGHT HOLDERS BE LIABLE FOR ANY CLAIM, DAMAGES OR OTHER
- * LIABILITY, WHETHER IN AN ACTION OF CONTRACT, TORT OR OTHERWISE, ARISING FROM,
- * OUT OF OR IN CONNECTION WITH THE SOFTWARE OR THE USE OR OTHER DEALINGS IN
- * THE SOFTWARE.
- */
-package hudson.tasks;
-
-import hudson.Extension;
-import hudson.ExtensionList;
-import hudson.ExtensionListView;
-import hudson.ExtensionPoint;
-import jenkins.model.Jenkins;
-import hudson.model.User;
-
-import java.util.List;
-
-/**
- * Finds full name off the user when none is specified.
- *
- * <p>
- * This is an extension point of Hudson. Plugins tha contribute new implementation
- * of this class should use {@link Extension} to register the instance into Hudson, like this:
- *
- * <pre>
- * &#64;Extension
- * class MyserNameResolver extends UserNameResolver {
- *   ...
- * }
- * </pre>
- *
- * @author Kohsuke Kawaguchi
- * @since 1.192
- */
-public abstract class UserNameResolver implements ExtensionPoint {
-
-    /**
-     * Finds full name of the given user.
-     *
-     * <p>
-     * This method is called when a {@link User} without explicitly name is used.
-     *
-     * <p>
-     * When multiple resolvers are installed, they are consulted in order and
-     * the search will be over when a name is found by someoene.
-     *
-     * <p>
-     * Since {@link UserNameResolver} is singleton, this method can be invoked concurrently
-     * from multiple threads.
-     *
-     * @return
-     *      null if the inference failed.
-     */
-    public abstract String findNameFor(User u);
-    
-    public static String resolve(User u) {
-        for (UserNameResolver r : all()) {
-            String name = r.findNameFor(u);
-            if(name!=null) return name;
-        }
-
-        return null;
-    }
-
-    /**
-     * Returns all the registered {@link UserNameResolver} descriptors.
-     */
-    public static ExtensionList<UserNameResolver> all() {
-        return ExtensionList.lookup(UserNameResolver.class);
-    }
-
-    /**
-     * All registered {@link UserNameResolver} implementations.
-     *
-     * @deprecated since 2009-02-24.
-     *      Use {@link #all()} for read access, and use {@link Extension} for registration.
-     */
-    @Deprecated
-    public static final List<UserNameResolver> LIST = ExtensionListView.createList(UserNameResolver.class);
-}
-=======
 /*
  * The MIT License
  * 
@@ -192,5 +93,4 @@
      *      Use {@link #all()} for read access, and use {@link Extension} for registration.
      */
     public static final List<UserNameResolver> LIST = ExtensionListView.createList(UserNameResolver.class);
-}
->>>>>>> a7d0c9f9
+}