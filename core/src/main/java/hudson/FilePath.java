--- conflicted
+++ resolved
@@ -977,30 +977,6 @@
     }
 
     /**
-<<<<<<< HEAD
-=======
-     * Kept to maintain binary compatibility - restricted to discourage further use as it is removed in newer versions.
-     */
-    @Restricted(DoNotUse.class)
-    @RestrictedSince("2.121.3")
-    public void copyFromRemotely(URL url) throws IOException, InterruptedException {
-        act(new CopyFromRemotely(url));
-    }
-    private final class CopyFromRemotely extends MasterToSlaveFileCallable<Void> {
-        private static final long serialVersionUID = 1;
-        private final URL url;
-        CopyFromRemotely(URL url) {
-            this.url = url;
-        }
-        @Override
-        public Void invoke(File f, VirtualChannel channel) throws IOException, InterruptedException {
-            copyFrom(url);
-            return null;
-        }
-    }
-
-    /**
->>>>>>> d4a14080
      * Replaces the content of this file by the data from the given {@link InputStream}.
      *
      * @since 1.293
