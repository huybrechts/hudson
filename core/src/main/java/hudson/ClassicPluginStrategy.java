/*
 * The MIT License
 * 
 * Copyright (c) 2004-2009, Sun Microsystems, Inc., Kohsuke Kawaguchi, Jean-Baptiste Quenot, Tom Huybrechts
 * 
 * Permission is hereby granted, free of charge, to any person obtaining a copy
 * of this software and associated documentation files (the "Software"), to deal
 * in the Software without restriction, including without limitation the rights
 * to use, copy, modify, merge, publish, distribute, sublicense, and/or sell
 * copies of the Software, and to permit persons to whom the Software is
 * furnished to do so, subject to the following conditions:
 * 
 * The above copyright notice and this permission notice shall be included in
 * all copies or substantial portions of the Software.
 * 
 * THE SOFTWARE IS PROVIDED "AS IS", WITHOUT WARRANTY OF ANY KIND, EXPRESS OR
 * IMPLIED, INCLUDING BUT NOT LIMITED TO THE WARRANTIES OF MERCHANTABILITY,
 * FITNESS FOR A PARTICULAR PURPOSE AND NONINFRINGEMENT. IN NO EVENT SHALL THE
 * AUTHORS OR COPYRIGHT HOLDERS BE LIABLE FOR ANY CLAIM, DAMAGES OR OTHER
 * LIABILITY, WHETHER IN AN ACTION OF CONTRACT, TORT OR OTHERWISE, ARISING FROM,
 * OUT OF OR IN CONNECTION WITH THE SOFTWARE OR THE USE OR OTHER DEALINGS IN
 * THE SOFTWARE.
 */
package hudson;

import com.google.common.collect.Lists;
import hudson.Plugin.DummyImpl;
import hudson.PluginWrapper.Dependency;
import hudson.model.Hudson;
import jenkins.util.AntClassLoader;
import hudson.util.CyclicGraphDetector;
import hudson.util.CyclicGraphDetector.CycleDetectedException;
import hudson.util.IOUtils;
import hudson.util.MaskingClassLoader;
import hudson.util.VersionNumber;
import jenkins.ClassLoaderReflectionToolkit;
import jenkins.ExtensionFilter;
import org.apache.commons.io.output.NullOutputStream;
import org.apache.tools.ant.BuildException;
import org.apache.tools.ant.Project;
import org.apache.tools.ant.taskdefs.Expand;
import org.apache.tools.ant.taskdefs.Zip;
import org.apache.tools.ant.types.FileSet;
import org.apache.tools.ant.types.PatternSet;
import org.apache.tools.ant.types.Resource;
import org.apache.tools.ant.types.ZipFileSet;
import org.apache.tools.ant.types.resources.MappedResourceCollection;
import org.apache.tools.ant.util.GlobPatternMapper;
import org.apache.tools.zip.ZipEntry;
import org.apache.tools.zip.ZipExtraField;
import org.apache.tools.zip.ZipOutputStream;

import java.io.Closeable;
import java.io.File;
import java.io.FileInputStream;
import java.io.FilenameFilter;
import java.io.IOException;
import java.lang.reflect.Field;
import java.net.URL;
import java.util.ArrayList;
import java.util.Arrays;
import java.util.Collection;
import java.util.Collections;
import java.util.Enumeration;
import java.util.HashSet;
import java.util.List;
import java.util.Set;
import java.util.Vector;
import java.util.jar.Attributes;
import java.util.jar.JarFile;
import java.util.jar.Manifest;
import java.util.logging.Level;
import java.util.logging.Logger;
import org.jenkinsci.bytecode.Transformer;

import static org.apache.commons.io.FilenameUtils.getBaseName;

public class ClassicPluginStrategy implements PluginStrategy {

    /**
     * Filter for jar files.
     */
    private static final FilenameFilter JAR_FILTER = new FilenameFilter() {
        public boolean accept(File dir,String name) {
            return name.endsWith(".jar");
        }
    };

    private PluginManager pluginManager;

    /**
     * All the plugins eventually delegate this classloader to load core, servlet APIs, and SE runtime.
     */
    private final MaskingClassLoader coreClassLoader = new MaskingClassLoader(getClass().getClassLoader());

    public ClassicPluginStrategy(PluginManager pluginManager) {
        this.pluginManager = pluginManager;
    }

    @Override public String getShortName(File archive) throws IOException {
        Manifest manifest;
        if (isLinked(archive)) {
            manifest = loadLinkedManifest(archive);
        } else {
            JarFile jf = new JarFile(archive, false);
            try {
                manifest = jf.getManifest();
            } finally {
                jf.close();
            }
        }
        return PluginWrapper.computeShortName(manifest, archive.getName());
    }

    private static boolean isLinked(File archive) {
        return archive.getName().endsWith(".hpl") || archive.getName().endsWith(".jpl");
    }

    private static Manifest loadLinkedManifest(File archive) throws IOException {
            // resolve the .hpl file to the location of the manifest file        
            try {
                // Locate the manifest
                String firstLine;
                FileInputStream manifestHeaderInput = new FileInputStream(archive);
                try {
                    firstLine = IOUtils.readFirstLine(manifestHeaderInput, "UTF-8");
                } finally {
                    manifestHeaderInput.close();
                }
                if (firstLine.startsWith("Manifest-Version:")) {
                    // this is the manifest already
                } else {
                    // indirection
                    archive = resolve(archive, firstLine);
                }
                
                // Read the manifest
                FileInputStream manifestInput = new FileInputStream(archive);
                try {
                    return new Manifest(manifestInput);
                } finally {
                    manifestInput.close();
                }
            } catch (IOException e) {
                throw new IOException("Failed to load " + archive, e);
            }
    }

    @Override public PluginWrapper createPluginWrapper(File archive) throws IOException {
        final Manifest manifest;
        URL baseResourceURL;

        File expandDir = null;
        // if .hpi, this is the directory where war is expanded

        boolean isLinked = isLinked(archive);
        if (isLinked) {
            manifest = loadLinkedManifest(archive);
        } else {
            if (archive.isDirectory()) {// already expanded
                expandDir = archive;
            } else {
                expandDir = new File(archive.getParentFile(), getBaseName(archive.getName()));
                explode(archive, expandDir);
            }

            File manifestFile = new File(expandDir, PluginWrapper.MANIFEST_FILENAME);
            if (!manifestFile.exists()) {
                throw new IOException(
                        "Plugin installation failed. No manifest at "
                                + manifestFile);
            }
            FileInputStream fin = new FileInputStream(manifestFile);
            try {
                manifest = new Manifest(fin);
            } finally {
                fin.close();
            }
        }

        final Attributes atts = manifest.getMainAttributes();

        // TODO: define a mechanism to hide classes
        // String export = manifest.getMainAttributes().getValue("Export");

        List<File> paths = new ArrayList<File>();
        if (isLinked) {
            parseClassPath(manifest, archive, paths, "Libraries", ",");
            parseClassPath(manifest, archive, paths, "Class-Path", " +"); // backward compatibility

            baseResourceURL = resolve(archive,atts.getValue("Resource-Path")).toURI().toURL();
        } else {
            File classes = new File(expandDir, "WEB-INF/classes");
            if (classes.exists())
                paths.add(classes);
            File lib = new File(expandDir, "WEB-INF/lib");
            File[] libs = lib.listFiles(JAR_FILTER);
            if (libs != null)
                paths.addAll(Arrays.asList(libs));

            baseResourceURL = expandDir.toURI().toURL();
        }
        File disableFile = new File(archive.getPath() + ".disabled");
        if (disableFile.exists()) {
            LOGGER.info("Plugin " + archive.getName() + " is disabled");
        }

        // compute dependencies
        List<PluginWrapper.Dependency> dependencies = new ArrayList<PluginWrapper.Dependency>();
        List<PluginWrapper.Dependency> optionalDependencies = new ArrayList<PluginWrapper.Dependency>();
        String v = atts.getValue("Plugin-Dependencies");
        if (v != null) {
            for (String s : v.split(",")) {
                PluginWrapper.Dependency d = new PluginWrapper.Dependency(s);
                if (d.optional) {
                    optionalDependencies.add(d);
                } else {
                    dependencies.add(d);
                }
            }
        }
        for (DetachedPlugin detached : DETACHED_LIST)
            detached.fix(atts,optionalDependencies);

        // Register global classpath mask. This is useful for hiding JavaEE APIs that you might see from the container,
        // such as database plugin for JPA support. The Mask-Classes attribute is insufficient because those classes
        // also need to be masked by all the other plugins that depend on the database plugin.
        String masked = atts.getValue("Global-Mask-Classes");
        if(masked!=null) {
            for (String pkg : masked.trim().split("[ \t\r\n]+"))
                coreClassLoader.add(pkg);
        }

        ClassLoader dependencyLoader = new DependencyClassLoader(coreClassLoader, archive, Util.join(dependencies,optionalDependencies));
        dependencyLoader = getBaseClassLoader(atts, dependencyLoader);

        return new PluginWrapper(pluginManager, archive, manifest, baseResourceURL,
                createClassLoader(paths, dependencyLoader, atts), disableFile, dependencies, optionalDependencies);
    }

    @Deprecated
    protected ClassLoader createClassLoader(List<File> paths, ClassLoader parent) throws IOException {
        return createClassLoader( paths, parent, null );
    }

    /**
     * Creates the classloader that can load all the specified jar files and delegate to the given parent.
     */
    protected ClassLoader createClassLoader(List<File> paths, ClassLoader parent, Attributes atts) throws IOException {
        if (atts != null) {
            String usePluginFirstClassLoader = atts.getValue( "PluginFirstClassLoader" );
            if (Boolean.valueOf( usePluginFirstClassLoader )) {
                PluginFirstClassLoader classLoader = new PluginFirstClassLoader();
                classLoader.setParentFirst( false );
                classLoader.setParent( parent );
                classLoader.addPathFiles( paths );
                return classLoader;
            }
        }

        AntClassLoader2 classLoader = new AntClassLoader2(parent);
        classLoader.addPathFiles(paths);
        return classLoader;
    }

    /**
     * Information about plugins that were originally in the core.
     */
    private static final class DetachedPlugin {
        private final String shortName;
        /**
         * Plugins built for this Jenkins version (and earlier) will automatically be assumed to have
         * this plugin in its dependency.
         *
         * When core/pom.xml version is 1.123-SNAPSHOT when the code is removed, then this value should
         * be "1.123.*" (because 1.124 will be the first version that doesn't include the removed code.)
         */
        private final VersionNumber splitWhen;
        private final String requireVersion;

        private DetachedPlugin(String shortName, String splitWhen, String requireVersion) {
            this.shortName = shortName;
            this.splitWhen = new VersionNumber(splitWhen);
            this.requireVersion = requireVersion;
        }

        private void fix(Attributes atts, List<PluginWrapper.Dependency> optionalDependencies) {
            // don't fix the dependency for yourself, or else we'll have a cycle
            String yourName = atts.getValue("Short-Name");
            if (shortName.equals(yourName))   return;
            if (BREAK_CYCLES.contains(yourName + '/' + shortName)) {
                LOGGER.log(Level.FINE, "skipping implicit dependency {0} → {1}", new Object[] {yourName, shortName});
                return;
            }

            // some earlier versions of maven-hpi-plugin apparently puts "null" as a literal in Hudson-Version. watch out for them.
            String jenkinsVersion = atts.getValue("Jenkins-Version");
            if (jenkinsVersion==null)
                jenkinsVersion = atts.getValue("Hudson-Version");
            if (jenkinsVersion == null || jenkinsVersion.equals("null") || new VersionNumber(jenkinsVersion).compareTo(splitWhen) <= 0) {
                optionalDependencies.add(new PluginWrapper.Dependency(shortName + ':' + requireVersion));
                LOGGER.log(Level.FINE, "adding implicit dependency {0} → {1} because of {2}", new Object[] {yourName, shortName, jenkinsVersion});
            }
        }
    }

    private static final List<DetachedPlugin> DETACHED_LIST = Arrays.asList(
        new DetachedPlugin("maven-plugin","1.296","1.296"),
        new DetachedPlugin("subversion","1.310","1.0"),
        new DetachedPlugin("cvs","1.340","0.1"),
        new DetachedPlugin("ant","1.430.*","1.0"),
        new DetachedPlugin("javadoc","1.430.*","1.0"),
        new DetachedPlugin("external-monitor-job","1.467.*","1.0"),
        new DetachedPlugin("ldap","1.467.*","1.0"),
        new DetachedPlugin("pam-auth","1.467.*","1.0"),
        new DetachedPlugin("mailer","1.493.*","1.2"),
        new DetachedPlugin("matrix-auth","1.535.*","1.0.2"),
        new DetachedPlugin("windows-slaves","1.547.*","1.0"),
        new DetachedPlugin("antisamy-markup-formatter","1.553.*","1.0"),
<<<<<<< HEAD
        new DetachedPlugin("matrix-project","1.561.*","1.0"),
        new DetachedPlugin("junit","1.577.*","1.0")
=======
        new DetachedPlugin("matrix-project","1.561.*","1.0")
>>>>>>> a001f71d
    );

    /** Implicit dependencies that are known to be unnecessary and which must be cut out to prevent a dependency cycle among bundled plugins. */
    private static final Set<String> BREAK_CYCLES = new HashSet<String>(Arrays.asList(
            "script-security/matrix-auth",
            "script-security/windows-slaves",
            "script-security/antisamy-markup-formatter",
            "script-security/matrix-project"
    ));

    /**
     * Computes the classloader that takes the class masking into account.
     *
     * <p>
     * This mechanism allows plugins to have their own versions for libraries that core bundles.
     */
    private ClassLoader getBaseClassLoader(Attributes atts, ClassLoader base) {
        String masked = atts.getValue("Mask-Classes");
        if(masked!=null)
            base = new MaskingClassLoader(base, masked.trim().split("[ \t\r\n]+"));
        return base;
    }

    public void initializeComponents(PluginWrapper plugin) {
    }

    public <T> List<ExtensionComponent<T>> findComponents(Class<T> type, Hudson hudson) {

        List<ExtensionFinder> finders;
        if (type==ExtensionFinder.class) {
            // Avoid infinite recursion of using ExtensionFinders to find ExtensionFinders
            finders = Collections.<ExtensionFinder>singletonList(new ExtensionFinder.Sezpoz());
        } else {
            finders = hudson.getExtensionList(ExtensionFinder.class);
        }

        /**
         * See {@link ExtensionFinder#scout(Class, Hudson)} for the dead lock issue and what this does.
         */
        if (LOGGER.isLoggable(Level.FINER))
            LOGGER.log(Level.FINER,"Scout-loading ExtensionList: "+type, new Throwable());
        for (ExtensionFinder finder : finders) {
            finder.scout(type, hudson);
        }

        List<ExtensionComponent<T>> r = Lists.newArrayList();
        for (ExtensionFinder finder : finders) {
            try {
                r.addAll(finder.find(type, hudson));
            } catch (AbstractMethodError e) {
                // backward compatibility
                for (T t : finder.findExtensions(type, hudson))
                    r.add(new ExtensionComponent<T>(t));
            }
        }

        List<ExtensionComponent<T>> filtered = Lists.newArrayList();
        for (ExtensionComponent<T> e : r) {
            if (ExtensionFilter.isAllowed(type,e))
                filtered.add(e);
        }

        return filtered;
    }

    public void load(PluginWrapper wrapper) throws IOException {
        // override the context classloader. This no longer makes sense,
        // but it is left for the backward compatibility
        ClassLoader old = Thread.currentThread().getContextClassLoader();
        Thread.currentThread().setContextClassLoader(wrapper.classLoader);
        try {
            String className = wrapper.getPluginClass();
            if(className==null) {
                // use the default dummy instance
                wrapper.setPlugin(new DummyImpl());
            } else {
                try {
                    Class<?> clazz = wrapper.classLoader.loadClass(className);
                    Object o = clazz.newInstance();
                    if(!(o instanceof Plugin)) {
                        throw new IOException(className+" doesn't extend from hudson.Plugin");
                    }
                    wrapper.setPlugin((Plugin) o);
                } catch (LinkageError e) {
                    throw new IOException("Unable to load " + className + " from " + wrapper.getShortName(),e);
                } catch (ClassNotFoundException e) {
                    throw new IOException("Unable to load " + className + " from " + wrapper.getShortName(),e);
                } catch (IllegalAccessException e) {
                    throw new IOException("Unable to create instance of " + className + " from " + wrapper.getShortName(),e);
                } catch (InstantiationException e) {
                    throw new IOException("Unable to create instance of " + className + " from " + wrapper.getShortName(),e);
                }
            }

            // initialize plugin
            try {
                Plugin plugin = wrapper.getPlugin();
                plugin.setServletContext(pluginManager.context);
                startPlugin(wrapper);
            } catch(Throwable t) {
                // gracefully handle any error in plugin.
                throw new IOException("Failed to initialize",t);
            }
        } finally {
            Thread.currentThread().setContextClassLoader(old);
        }
    }

    public void startPlugin(PluginWrapper plugin) throws Exception {
        plugin.getPlugin().start();
    }

    @Override
    public void updateDependency(PluginWrapper depender, PluginWrapper dependee) {
        DependencyClassLoader classLoader = findAncestorDependencyClassLoader(depender.classLoader);
        if (classLoader != null) {
            classLoader.updateTransientDependencies();
            LOGGER.log(Level.INFO, "Updated dependency of {0}", depender.getShortName());
        }
    }

    private DependencyClassLoader findAncestorDependencyClassLoader(ClassLoader classLoader)
    {
        for (; classLoader != null; classLoader = classLoader.getParent()) {
            if (classLoader instanceof DependencyClassLoader) {
                return (DependencyClassLoader)classLoader;
            }
            
            if (classLoader instanceof AntClassLoader) {
                // AntClassLoaders hold parents not only as AntClassLoader#getParent()
                // but also as AntClassLoader#getConfiguredParent()
                DependencyClassLoader ret = findAncestorDependencyClassLoader(
                        ((AntClassLoader)classLoader).getConfiguredParent()
                );
                if (ret != null) {
                    return ret;
                }
            }
        }
        return null;
    }

    private static File resolve(File base, String relative) {
        File rel = new File(relative);
        if(rel.isAbsolute())
            return rel;
        else
            return new File(base.getParentFile(),relative);
    }

    private static void parseClassPath(Manifest manifest, File archive, List<File> paths, String attributeName, String separator) throws IOException {
        String classPath = manifest.getMainAttributes().getValue(attributeName);
        if(classPath==null) return; // attribute not found
        for (String s : classPath.split(separator)) {
            File file = resolve(archive, s);
            if(file.getName().contains("*")) {
                // handle wildcard
                FileSet fs = new FileSet();
                File dir = file.getParentFile();
                fs.setDir(dir);
                fs.setIncludes(file.getName());
                for( String included : fs.getDirectoryScanner(new Project()).getIncludedFiles() ) {
                    paths.add(new File(dir,included));
                }
            } else {
                if(!file.exists())
                    throw new IOException("No such file: "+file);
                paths.add(file);
            }
        }
    }

    /**
     * Explodes the plugin into a directory, if necessary.
     */
    private static void explode(File archive, File destDir) throws IOException {
        destDir.mkdirs();

        // timestamp check
        File explodeTime = new File(destDir,".timestamp2");
        if(explodeTime.exists() && explodeTime.lastModified()==archive.lastModified())
            return; // no need to expand

        // delete the contents so that old files won't interfere with new files
        Util.deleteRecursive(destDir);

        try {
            Project prj = new Project();
            unzipExceptClasses(archive, destDir, prj);
            createClassJarFromWebInfClasses(archive, destDir, prj);
        } catch (BuildException x) {
            throw new IOException("Failed to expand " + archive,x);
        }

        try {
            new FilePath(explodeTime).touch(archive.lastModified());
        } catch (InterruptedException e) {
            throw new AssertionError(e); // impossible
        }
    }

    /**
     * Repackage classes directory into a jar file to make it remoting friendly.
     * The remoting layer can cache jar files but not class files.
     */
    private static void createClassJarFromWebInfClasses(File archive, File destDir, Project prj) throws IOException {
        File classesJar = new File(destDir, "WEB-INF/lib/classes.jar");

        ZipFileSet zfs = new ZipFileSet();
        zfs.setProject(prj);
        zfs.setSrc(archive);
        zfs.setIncludes("WEB-INF/classes/");

        MappedResourceCollection mapper = new MappedResourceCollection();
        mapper.add(zfs);

        GlobPatternMapper gm = new GlobPatternMapper();
        gm.setFrom("WEB-INF/classes/*");
        gm.setTo("*");
        mapper.add(gm);

        final long dirTime = archive.lastModified();
        // this ZipOutputStream is reused and not created for each directory
        final ZipOutputStream wrappedZOut = new ZipOutputStream(new NullOutputStream()) {
            @Override
            public void putNextEntry(ZipEntry ze) throws IOException {
                ze.setTime(dirTime+1999);   // roundup
                super.putNextEntry(ze);
            }
        };
        try {
            Zip z = new Zip() {
                /**
                 * Forces the fixed timestamp for directories to make sure
                 * classes.jar always get a consistent checksum.
                 */
                protected void zipDir(Resource dir, ZipOutputStream zOut, String vPath,
                                      int mode, ZipExtraField[] extra)
                    throws IOException {
                    // use wrappedZOut instead of zOut
                    super.zipDir(dir,wrappedZOut,vPath,mode,extra);
                }
            };
            z.setProject(prj);
            z.setTaskType("zip");
            classesJar.getParentFile().mkdirs();
            z.setDestFile(classesJar);
            z.add(mapper);
            z.execute();
        } finally {
            wrappedZOut.close();
        }
    }

    private static void unzipExceptClasses(File archive, File destDir, Project prj) {
        Expand e = new Expand();
        e.setProject(prj);
        e.setTaskType("unzip");
        e.setSrc(archive);
        e.setDest(destDir);
        PatternSet p = new PatternSet();
        p.setExcludes("WEB-INF/classes/");
        e.addPatternset(p);
        e.execute();
    }

    /**
     * Used to load classes from dependency plugins.
     */
    final class DependencyClassLoader extends ClassLoader {
        /**
         * This classloader is created for this plugin. Useful during debugging.
         */
        private final File _for;

        private List<Dependency> dependencies;

        /**
         * Topologically sorted list of transient dependencies.
         */
        private volatile List<PluginWrapper> transientDependencies;

        public DependencyClassLoader(ClassLoader parent, File archive, List<Dependency> dependencies) {
            super(parent);
            this._for = archive;
            this.dependencies = dependencies;
        }

        private void updateTransientDependencies() {
            // This will be recalculated at the next time.
            transientDependencies = null;
        }

        private List<PluginWrapper> getTransitiveDependencies() {
            if (transientDependencies==null) {
                CyclicGraphDetector<PluginWrapper> cgd = new CyclicGraphDetector<PluginWrapper>() {
                    @Override
                    protected List<PluginWrapper> getEdges(PluginWrapper pw) {
                        List<PluginWrapper> dep = new ArrayList<PluginWrapper>();
                        for (Dependency d : pw.getDependencies()) {
                            PluginWrapper p = pluginManager.getPlugin(d.shortName);
                            if (p!=null && p.isActive())
                                dep.add(p);
                        }
                        return dep;
                    }
                };

                try {
                    for (Dependency d : dependencies) {
                        PluginWrapper p = pluginManager.getPlugin(d.shortName);
                        if (p!=null && p.isActive())
                            cgd.run(Collections.singleton(p));
                    }
                } catch (CycleDetectedException e) {
                    throw new AssertionError(e);    // such error should have been reported earlier
                }

                transientDependencies = cgd.getSorted();
            }
            return transientDependencies;
        }

//        public List<PluginWrapper> getDependencyPluginWrappers() {
//            List<PluginWrapper> r = new ArrayList<PluginWrapper>();
//            for (Dependency d : dependencies) {
//                PluginWrapper w = pluginManager.getPlugin(d.shortName);
//                if (w!=null)    r.add(w);
//            }
//            return r;
//        }

        @Override
        protected Class<?> findClass(String name) throws ClassNotFoundException {
            if (PluginManager.FAST_LOOKUP) {
                for (PluginWrapper pw : getTransitiveDependencies()) {
                    try {
                        Class<?> c = ClassLoaderReflectionToolkit._findLoadedClass(pw.classLoader, name);
                        if (c!=null)    return c;
                        return ClassLoaderReflectionToolkit._findClass(pw.classLoader, name);
                    } catch (ClassNotFoundException e) {
                        //not found. try next
                    }
                }
            } else {
                for (Dependency dep : dependencies) {
                    PluginWrapper p = pluginManager.getPlugin(dep.shortName);
                    if(p!=null)
                        try {
                            return p.classLoader.loadClass(name);
                        } catch (ClassNotFoundException _) {
                            // try next
                        }
                }
            }

            throw new ClassNotFoundException(name);
        }

        @Override
        protected Enumeration<URL> findResources(String name) throws IOException {
            HashSet<URL> result = new HashSet<URL>();

            if (PluginManager.FAST_LOOKUP) {
                    for (PluginWrapper pw : getTransitiveDependencies()) {
                        Enumeration<URL> urls = ClassLoaderReflectionToolkit._findResources(pw.classLoader, name);
                        while (urls != null && urls.hasMoreElements())
                            result.add(urls.nextElement());
                    }
            } else {
                for (Dependency dep : dependencies) {
                    PluginWrapper p = pluginManager.getPlugin(dep.shortName);
                    if (p!=null) {
                        Enumeration<URL> urls = p.classLoader.getResources(name);
                        while (urls != null && urls.hasMoreElements())
                            result.add(urls.nextElement());
                    }
                }
            }

            return Collections.enumeration(result);
        }

        @Override
        protected URL findResource(String name) {
            if (PluginManager.FAST_LOOKUP) {
                    for (PluginWrapper pw : getTransitiveDependencies()) {
                        URL url = ClassLoaderReflectionToolkit._findResource(pw.classLoader, name);
                        if (url!=null)    return url;
                    }
            } else {
                for (Dependency dep : dependencies) {
                    PluginWrapper p = pluginManager.getPlugin(dep.shortName);
                    if(p!=null) {
                        URL url = p.classLoader.getResource(name);
                        if (url!=null)
                            return url;
                    }
                }
            }

            return null;
        }
    }

    /**
     * {@link AntClassLoader} with a few methods exposed, {@link Closeable} support, and {@link Transformer} support.
     */
    private final class AntClassLoader2 extends AntClassLoader implements Closeable {
        private final Vector pathComponents;

        private AntClassLoader2(ClassLoader parent) {
            super(parent,true);

            try {
                Field $pathComponents = AntClassLoader.class.getDeclaredField("pathComponents");
                $pathComponents.setAccessible(true);
                pathComponents = (Vector)$pathComponents.get(this);
            } catch (NoSuchFieldException e) {
                throw new Error(e);
            } catch (IllegalAccessException e) {
                throw new Error(e);
            }
        }


        public void addPathFiles(Collection<File> paths) throws IOException {
            for (File f : paths)
                addPathFile(f);
        }

        public void close() throws IOException {
            cleanup();
        }

        /**
         * As of 1.8.0, {@link AntClassLoader} doesn't implement {@link #findResource(String)}
         * in any meaningful way, which breaks fast lookup. Implement it properly.
         */
        @Override
        protected URL findResource(String name) {
            URL url = null;

            // try and load from this loader if the parent either didn't find
            // it or wasn't consulted.
            Enumeration e = pathComponents.elements();
            while (e.hasMoreElements() && url == null) {
                File pathComponent = (File) e.nextElement();
                url = getResourceURL(pathComponent, name);
                if (url != null) {
                    log("Resource " + name + " loaded from ant loader", Project.MSG_DEBUG);
                }
            }

            return url;
        }

        @Override
        protected Class defineClassFromData(File container, byte[] classData, String classname) throws IOException {
            if (!DISABLE_TRANSFORMER)
                classData = pluginManager.getCompatibilityTransformer().transform(classname, classData);
            return super.defineClassFromData(container, classData, classname);
        }
    }

    public static boolean useAntClassLoader = Boolean.getBoolean(ClassicPluginStrategy.class.getName()+".useAntClassLoader");
    private static final Logger LOGGER = Logger.getLogger(ClassicPluginStrategy.class.getName());
    public static boolean DISABLE_TRANSFORMER = Boolean.getBoolean(ClassicPluginStrategy.class.getName()+".noBytecodeTransformer");
}<|MERGE_RESOLUTION|>--- conflicted
+++ resolved
@@ -317,12 +317,8 @@
         new DetachedPlugin("matrix-auth","1.535.*","1.0.2"),
         new DetachedPlugin("windows-slaves","1.547.*","1.0"),
         new DetachedPlugin("antisamy-markup-formatter","1.553.*","1.0"),
-<<<<<<< HEAD
         new DetachedPlugin("matrix-project","1.561.*","1.0"),
         new DetachedPlugin("junit","1.577.*","1.0")
-=======
-        new DetachedPlugin("matrix-project","1.561.*","1.0")
->>>>>>> a001f71d
     );
 
     /** Implicit dependencies that are known to be unnecessary and which must be cut out to prevent a dependency cycle among bundled plugins. */
