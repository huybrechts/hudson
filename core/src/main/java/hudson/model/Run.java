--- conflicted
+++ resolved
@@ -47,14 +47,11 @@
 import hudson.model.Run.RunExecution;
 import hudson.model.listeners.RunListener;
 import hudson.model.listeners.SaveableListener;
-<<<<<<< HEAD
 import hudson.model.queue.Executables;
 import hudson.model.queue.SubTask;
-=======
 import hudson.security.PermissionScope;
 import hudson.util.HeapSpaceStringConverter;
 import jenkins.model.Jenkins.MasterComputer;
->>>>>>> a7d0c9f9
 import hudson.search.SearchIndexBuilder;
 import hudson.security.ACL;
 import hudson.security.AccessControlled;
@@ -408,36 +405,6 @@
         }
     }
 
-<<<<<<< HEAD
-=======
-    static class InvalidDirectoryNameException extends IOException {
-        InvalidDirectoryNameException(File buildDir) {
-            super("Invalid directory name " + buildDir);
-        }
-    }
-
-    /*package*/ static long parseTimestampFromBuildDir(@Nonnull File buildDir)
-            throws IOException, InvalidDirectoryNameException {
-        try {
-            if(Util.isSymlink(buildDir)) {
-                // "Util.resolveSymlink(file)" resolves NTFS symlinks.
-                File target = Util.resolveSymlinkToFile(buildDir);
-                if(target != null)
-                    buildDir = target;
-            }
-            // canonicalization to ensure we are looking at the ID in the directory name
-            // as opposed to build numbers which are used in symlinks
-            // (just in case the symlink check above did not work)
-            buildDir = buildDir.getCanonicalFile();
-            return ID_FORMATTER.get().parse(buildDir.getName()).getTime();
-        } catch (ParseException e) {
-            throw new InvalidDirectoryNameException(buildDir);
-        } catch (InterruptedException e) {
-            throw new IOException("Interrupted while resolving symlink directory "+buildDir,e);
-        }
-    }
-
->>>>>>> a7d0c9f9
     /**
      * Obtains 'this' in a more type safe signature.
      */
@@ -1040,20 +1007,7 @@
     public @Nonnull String getId() {
         return id != null ? id : Integer.toString(number);
     }
-<<<<<<< HEAD
-    
-=======
-
-    /**
-     * Get the date formatter used to convert the directory name in to a timestamp.
-     * This is nasty exposure of private data, but needed all the time the directory
-     * containing the build is used as it's timestamp.
-     */
-    public static @Nonnull DateFormat getIDFormatter() {
-    	return ID_FORMATTER.get();
-    }
-
->>>>>>> a7d0c9f9
+
     @Override
     public @CheckForNull Descriptor getDescriptorByName(String className) {
         return Jenkins.getInstance().getDescriptorByName(className);
