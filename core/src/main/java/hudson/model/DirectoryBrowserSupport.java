/*
 * The MIT License
 * 
 * Copyright (c) 2004-2010, Sun Microsystems, Inc., Kohsuke Kawaguchi, Erik Ramfelt
 * 
 * Permission is hereby granted, free of charge, to any person obtaining a copy
 * of this software and associated documentation files (the "Software"), to deal
 * in the Software without restriction, including without limitation the rights
 * to use, copy, modify, merge, publish, distribute, sublicense, and/or sell
 * copies of the Software, and to permit persons to whom the Software is
 * furnished to do so, subject to the following conditions:
 * 
 * The above copyright notice and this permission notice shall be included in
 * all copies or substantial portions of the Software.
 * 
 * THE SOFTWARE IS PROVIDED "AS IS", WITHOUT WARRANTY OF ANY KIND, EXPRESS OR
 * IMPLIED, INCLUDING BUT NOT LIMITED TO THE WARRANTIES OF MERCHANTABILITY,
 * FITNESS FOR A PARTICULAR PURPOSE AND NONINFRINGEMENT. IN NO EVENT SHALL THE
 * AUTHORS OR COPYRIGHT HOLDERS BE LIABLE FOR ANY CLAIM, DAMAGES OR OTHER
 * LIABILITY, WHETHER IN AN ACTION OF CONTRACT, TORT OR OTHERWISE, ARISING FROM,
 * OUT OF OR IN CONNECTION WITH THE SOFTWARE OR THE USE OR OTHER DEALINGS IN
 * THE SOFTWARE.
 */
package hudson.model;

import edu.umd.cs.findbugs.annotations.SuppressFBWarnings;
import hudson.FilePath;
import hudson.Util;
import java.io.IOException;
import java.io.InputStream;
import java.io.OutputStream;
import java.io.Serializable;
import java.net.URL;
import java.nio.charset.StandardCharsets;
import java.text.Collator;
import java.util.ArrayList;
import java.util.Arrays;
import java.util.Calendar;
import java.util.Collection;
import java.util.Collections;
import java.util.Comparator;
import java.util.GregorianCalendar;
import java.util.LinkedHashMap;
import java.util.List;
import java.util.Locale;
import java.util.Map;
import java.util.Objects;
import java.util.StringTokenizer;
import java.util.logging.Level;
import java.util.logging.Logger;
import java.util.stream.Collectors;
import java.util.stream.Stream;
import java.util.zip.GZIPInputStream;
import javax.servlet.ServletException;
import javax.servlet.http.HttpServletResponse;
import jenkins.model.Jenkins;
import jenkins.security.MasterToSlaveCallable;
import jenkins.security.ResourceDomainConfiguration;
import jenkins.security.ResourceDomainRootAction;
import jenkins.util.SystemProperties;
import jenkins.util.VirtualFile;
import org.apache.commons.io.IOUtils;
import org.apache.tools.zip.ZipEntry;
import org.apache.tools.zip.ZipOutputStream;
import org.kohsuke.accmod.Restricted;
import org.kohsuke.accmod.restrictions.NoExternalUse;
import org.kohsuke.stapler.HttpResponse;
import org.kohsuke.stapler.StaplerRequest;
import org.kohsuke.stapler.StaplerResponse;

/**
 * Has convenience methods to serve file system.
 *
 * <p>
 * This object can be used in a mix-in style to provide a directory browsing capability
 * to a {@link ModelObject}. 
 *
 * @author Kohsuke Kawaguchi
 */
public final class DirectoryBrowserSupport implements HttpResponse {
    // escape hatch for SECURITY-904 to keep legacy behavior
    @SuppressFBWarnings(value = "MS_SHOULD_BE_FINAL", justification = "Accessible via System Groovy Scripts")
    public static boolean ALLOW_SYMLINK_ESCAPE = SystemProperties.getBoolean(DirectoryBrowserSupport.class.getName() + ".allowSymlinkEscape");

    public final ModelObject owner;
    
    public final String title;

    private final VirtualFile base;
    private final String icon;
    private final boolean serveDirIndex;
    private String indexFileName = "index.html";

    @Restricted(NoExternalUse.class)
    public static final String CSP_PROPERTY_NAME = DirectoryBrowserSupport.class.getName() + ".CSP";

    /**
     * Keeps track of whether this has been registered from use via {@link ResourceDomainRootAction}.
     */
    private ResourceDomainRootAction.Token resourceToken;

    /**
     * @deprecated as of 1.297
     *      Use {@link #DirectoryBrowserSupport(ModelObject, FilePath, String, String, boolean)}
     */
    @Deprecated
    public DirectoryBrowserSupport(ModelObject owner, String title) {
        this(owner, (VirtualFile) null, title, null, false);
    }

    /**
     * @param owner
     *      The parent model object under which the directory browsing is added.
     * @param base
     *      The root of the directory that's bound to URL.
     * @param title
     *      Used in the HTML caption. 
     * @param icon
     *      The icon file name, like "folder.gif"
     * @param serveDirIndex
     *      True to generate the directory index.
     *      False to serve "index.html"
     */
    public DirectoryBrowserSupport(ModelObject owner, FilePath base, String title, String icon, boolean serveDirIndex) {
        this(owner, base.toVirtualFile(), title, icon, serveDirIndex);
    }

    /**
     * @param owner
     *      The parent model object under which the directory browsing is added.
     * @param base
     *      The root of the directory that's bound to URL.
     * @param title
     *      Used in the HTML caption.
     * @param icon
     *      The icon file name, like "folder.gif"
     * @param serveDirIndex
     *      True to generate the directory index.
     *      False to serve "index.html"
     * @since 1.532
     */
    public DirectoryBrowserSupport(ModelObject owner, VirtualFile base, String title, String icon, boolean serveDirIndex) {
        this.owner = owner;
        this.base = base;
        this.title = title;
        this.icon = icon;
        this.serveDirIndex = serveDirIndex;
    }

    public void generateResponse(StaplerRequest req, StaplerResponse rsp, Object node) throws IOException, ServletException {
        if (!ResourceDomainConfiguration.isResourceRequest(req) && ResourceDomainConfiguration.isResourceDomainConfigured()) {
            resourceToken = ResourceDomainRootAction.get().getToken(this, req);
        }

        try {
            serveFile(req,rsp,base,icon,serveDirIndex);
        } catch (InterruptedException e) {
            throw new IOException("interrupted",e);
        }
    }

    /**
     * If the directory is requested but the directory listing is disabled, a file of this name
     * is served. By default it's "index.html".
     * @since 1.312
     */
    public void setIndexFileName(String fileName) {
        this.indexFileName = fileName;
    }

    /**
     * Serves a file from the file system (Maps the URL to a directory in a file system.)
     *
     * @param icon
     *      The icon file name, like "folder-open.gif"
     * @param serveDirIndex
     *      True to generate the directory index.
     *      False to serve "index.html"
     * @deprecated as of 1.297
     *      Instead of calling this method explicitly, just return the {@link DirectoryBrowserSupport} object
     *      from the {@code doXYZ} method and let Stapler generate a response for you.
     */
    @Deprecated
    public void serveFile(StaplerRequest req, StaplerResponse rsp, FilePath root, String icon, boolean serveDirIndex) throws IOException, ServletException, InterruptedException {
        serveFile(req, rsp, root.toVirtualFile(), icon, serveDirIndex);
    }

    private void serveFile(StaplerRequest req, StaplerResponse rsp, VirtualFile root, String icon, boolean serveDirIndex) throws IOException, ServletException, InterruptedException {
        // handle form submission
        String pattern = req.getParameter("pattern");
        if(pattern==null)
            pattern = req.getParameter("path"); // compatibility with Hudson<1.129
        if(pattern!=null && Util.isSafeToRedirectTo(pattern)) {// avoid open redirect
            rsp.sendRedirect2(pattern);
            return;
        }

        String path = getPath(req);
        if(path.replace('\\', '/').contains("/../")) {
            // don't serve anything other than files in the artifacts dir
            rsp.sendError(HttpServletResponse.SC_BAD_REQUEST);
            return;
        }

        // split the path to the base directory portion "abc/def/ghi" which doesn't include any wildcard,
        // and the GLOB portion "**/*.xml" (the rest)
        StringBuilder _base = new StringBuilder();
        StringBuilder _rest = new StringBuilder();
        int restSize=-1; // number of ".." needed to go back to the 'base' level.
        boolean zip=false;  // if we are asked to serve a zip file bundle
        boolean plain = false; // if asked to serve a plain text directory listing
        {
            boolean inBase = true;
            StringTokenizer pathTokens = new StringTokenizer(path,"/");
            while(pathTokens.hasMoreTokens()) {
                String pathElement = pathTokens.nextToken();
                // Treat * and ? as wildcard unless they match a literal filename
                if((pathElement.contains("?") || pathElement.contains("*"))
                        && inBase && !root.child((_base.length() > 0 ? _base + "/" : "") + pathElement).exists())
                    inBase = false;
                if(pathElement.equals("*zip*")) {
                    // the expected syntax is foo/bar/*zip*/bar.zip
                    // the last 'bar.zip' portion is to causes browses to set a good default file name.
                    // so the 'rest' portion ends here.
                    zip=true;
                    break;
                }
                if(pathElement.equals("*plain*")) {
                    plain = true;
                    break;
                }

                StringBuilder sb = inBase?_base:_rest;
                if(sb.length()>0)   sb.append('/');
                sb.append(pathElement);
                if(!inBase)
                    restSize++;
            }
        }
        restSize = Math.max(restSize,0);
        String base = _base.toString();
        String rest = _rest.toString();

        if(!ALLOW_SYMLINK_ESCAPE && (root.supportIsDescendant() && !root.isDescendant(base))){
            LOGGER.log(Level.WARNING, "Trying to access a file outside of the directory, target: "+ base);
            rsp.sendError(HttpServletResponse.SC_FORBIDDEN, "Trying to access a file outside of the directory, target: " + base);
            return;
        }

        // this is the base file/directory
        VirtualFile baseFile = base.isEmpty() ? root : root.child(base);

        if(baseFile.isDirectory()) {
            if(zip) {
                rsp.setContentType("application/zip");
                zip(rsp, root, baseFile, rest);
                return;
            }
            if (plain) {
                rsp.setContentType("text/plain;charset=UTF-8");
                try (OutputStream os = rsp.getOutputStream()) {
                    for (VirtualFile kid : baseFile.list()) {
                        os.write(kid.getName().getBytes(StandardCharsets.UTF_8));
                        if (kid.isDirectory()) {
                            os.write('/');
                        }
                        os.write('\n');
                    }
                    os.flush();
                }
                return;
            }

            if(rest.length()==0) {
                // if the target page to be displayed is a directory and the path doesn't end with '/', redirect
                StringBuffer reqUrl = req.getRequestURL();
                if(reqUrl.charAt(reqUrl.length()-1)!='/') {
                    rsp.sendRedirect2(reqUrl.append('/').toString());
                    return;
                }
            }

            List<List<Path>> glob = null;
            boolean patternUsed = rest.length() > 0;
            if(patternUsed) {
                // the rest is Ant glob pattern
                glob = patternScan(baseFile, rest, createBackRef(restSize));
            } else
            if(serveDirIndex) {
                // serve directory index
                glob = baseFile.run(new BuildChildPaths(baseFile, req.getLocale()));
            }

            if(glob!=null) {
                List<List<Path>> filteredGlob = keepReadabilityOnlyOnDescendants(baseFile, patternUsed, glob);
                
                // serve glob
                req.setAttribute("it", this);
                List<Path> parentPaths = buildParentPath(base,restSize);
                req.setAttribute("parentPath",parentPaths);
                req.setAttribute("backPath", createBackRef(restSize));
                req.setAttribute("topPath", createBackRef(parentPaths.size()+restSize));
                req.setAttribute("files", filteredGlob);
                req.setAttribute("icon", icon);
                req.setAttribute("path", path);
                req.setAttribute("pattern",rest);
                req.setAttribute("dir", baseFile);
                if (ResourceDomainConfiguration.isResourceRequest(req)) {
                    req.getView(this, "plaindir.jelly").forward(req, rsp);
                } else {
                    req.getView(this, "dir.jelly").forward(req, rsp);
                }
                return;
            }

            // convert a directory service request to a single file service request by serving
            // 'index.html'
            baseFile = baseFile.child(indexFileName);
        }

		boolean compressed = false;
		String originalName = baseFile.getName();
        //serve a single file
		if (!baseFile.exists()) {
			baseFile = baseFile.getParent().child(baseFile.getName() + ".gz");
			compressed = true;
		}
        if(!baseFile.exists()) {
            rsp.sendError(HttpServletResponse.SC_NOT_FOUND);
            return;
        }

        boolean view = rest.equals("*view*");

        if(rest.equals("*fingerprint*")) {
            try (InputStream fingerprintInput = baseFile.open()) {
                rsp.forward(Jenkins.get().getFingerprint(Util.getDigestOf(fingerprintInput)), "/", req);
            }
            return;
        }

        URL external = baseFile.toExternalURL();
        if (external != null) {
            // or this URL could be emitted directly from dir.jelly
            // though we would prefer to delay toExternalURL calls unless and until needed
            rsp.sendRedirect2(external.toExternalForm());
            return;
        }

        long lastModified = baseFile.lastModified();
        long length = compressed ? -1 : baseFile.length();

        if(LOGGER.isLoggable(Level.FINE))
            LOGGER.fine("Serving "+baseFile+" with lastModified=" + lastModified + ", length=" + length);

<<<<<<< HEAD
=======
        InputStream in = baseFile.open();

        if (compressed) in = new GZIPInputStream(in);

>>>>>>> b2c3385a
        if (view) {
            // for binary files, provide the file name for download
            rsp.setHeader("Content-Disposition", "inline; filename=" + originalName);

            // pseudo file name to let the Stapler set text/plain
            rsp.serveFile(req, baseFile.open(), lastModified, -1, length, "plain.txt");
        } else {
            if (resourceToken != null) {
                // redirect to second domain
                rsp.sendRedirect(302, ResourceDomainRootAction.get().getRedirectUrl(resourceToken, req.getRestOfPath()));
            } else {
                if (!ResourceDomainConfiguration.isResourceRequest(req)) {
                    // if we're serving this from the main domain, set CSP headers
                    String csp = SystemProperties.getString(CSP_PROPERTY_NAME, DEFAULT_CSP_VALUE);
                    if (!csp.trim().equals("")) {
                        // allow users to prevent sending this header by setting empty system property
                        for (String header : new String[]{"Content-Security-Policy", "X-WebKit-CSP", "X-Content-Security-Policy"}) {
                            rsp.setHeader(header, csp);
                        }
                    }
                }
                rsp.serveFile(req, baseFile.open(), lastModified, -1, length, baseFile.getName());
            }
<<<<<<< HEAD
=======
            rsp.serveFile(req, in, lastModified, -1, length, originalName );
>>>>>>> b2c3385a
        }
    }

    private List<List<Path>> keepReadabilityOnlyOnDescendants(VirtualFile root, boolean patternUsed, List<List<Path>> pathFragmentsList){
        Stream<List<Path>> pathFragmentsStream = pathFragmentsList.stream().map((List<Path> pathFragments) -> {
            List<Path> mappedFragments = new ArrayList<>(pathFragments.size());
            String relativePath = "";
            for (int i = 0; i < pathFragments.size(); i++) {
                Path current = pathFragments.get(i);
                if (i == 0) {
                    relativePath = current.title;
                } else {
                    relativePath += "/" + current.title;
                }
            
                if (!current.isReadable) {
                    if (patternUsed) {
                        // we do not want to leak information about existence of folders / files satisfying the pattern inside that folder
                        return null;
                    }
                    mappedFragments.add(current);
                    return mappedFragments;
                } else {
                    if (isDescendant(root, relativePath)) {
                        mappedFragments.add(current);
                    } else {
                        if (patternUsed) {
                            // we do not want to leak information about existence of folders / files satisfying the pattern inside that folder
                            return null;
                        }
                        mappedFragments.add(Path.createNotReadableVersionOf(current));
                        return mappedFragments;
                    }
                }
            }
            return mappedFragments;
        });
    
        if (patternUsed) {
            pathFragmentsStream = pathFragmentsStream.filter(Objects::nonNull);
        }
        
        return pathFragmentsStream.collect(Collectors.toList());
    }

    private boolean isDescendant(VirtualFile root, String relativePath){
        try {
            return ALLOW_SYMLINK_ESCAPE || !root.supportIsDescendant() || root.isDescendant(relativePath);
        }
        catch (IOException e) {
            return false;
        }
    }

    private String getPath(StaplerRequest req) {
        String path = req.getRestOfPath();
        if(path.length()==0)
            path = "/";
        return path;
    }

    /**
     * Builds a list of {@link Path} that represents ancestors
     * from a string like "/foo/bar/zot".
     */
    private List<Path> buildParentPath(String pathList, int restSize) {
        List<Path> r = new ArrayList<>();
        StringTokenizer tokens = new StringTokenizer(pathList, "/");
        int total = tokens.countTokens();
        int current=1;
        while(tokens.hasMoreTokens()) {
            String token = tokens.nextToken();
            r.add(new Path(createBackRef(total-current+restSize),token,true,0, true,0));
            current++;
        }
        return r;
    }

    private static String createBackRef(int times) {
        if(times==0)    return "./";
        StringBuilder buf = new StringBuilder(3*times);
        for(int i=0; i<times; i++ )
            buf.append("../");
        return buf.toString();
    }

    private static void zip(StaplerResponse rsp, VirtualFile root, VirtualFile dir, String glob) throws IOException, InterruptedException {
        OutputStream outputStream = rsp.getOutputStream();
        try (ZipOutputStream zos = new ZipOutputStream(outputStream)) {
            zos.setEncoding(System.getProperty("file.encoding")); // TODO JENKINS-20663 make this overridable via query parameter
            // TODO consider using run(Callable) here

            if (glob.isEmpty()) {
                if (!root.supportsQuickRecursiveListing()) {
                    // avoid slow listing when the Glob can do a quicker job
                    glob = "**";
                }
            }
            
            if (glob.isEmpty()) {
                Map<String, VirtualFile> nameToVirtualFiles = collectRecursivelyAllLegalChildren(dir);
                sendZipUsingMap(zos, dir, nameToVirtualFiles);
            } else {
                Collection<String> listOfFile = dir.list(glob, null, /* TODO what is the user expectation? */true);
                sendZipUsingListOfNames(zos, dir, listOfFile);
            }
        }
    }

    private static void sendZipUsingMap(ZipOutputStream zos, VirtualFile dir, Map<String, VirtualFile> nameToVirtualFiles) throws IOException {
        for (Map.Entry<String, VirtualFile> entry : nameToVirtualFiles.entrySet()) {
            String n = entry.getKey();

            // JENKINS-19947: traditional behavior is to prepend the directory name
            String relativePath = dir.getName() + '/' + n;

            VirtualFile f = entry.getValue();
            sendOneZipEntry(zos, f, relativePath);
        }
    }

    private static void sendZipUsingListOfNames(ZipOutputStream zos, VirtualFile dir, Collection<String> listOfFileNames) throws IOException {
        for (String relativePath : listOfFileNames) {
            VirtualFile f = dir.child(relativePath);
            sendOneZipEntry(zos, f, relativePath);
        }
    }

    private static void sendOneZipEntry(ZipOutputStream zos, VirtualFile vf, String relativePath) throws IOException {
        // In ZIP archives "All slashes MUST be forward slashes" (http://pkware.com/documents/casestudies/APPNOTE.TXT)
        // TODO On Linux file names can contain backslashes which should not treated as file separators.
        //      Unfortunately, only the file separator char of the master is known (File.separatorChar)
        //      but not the file separator char of the (maybe remote) "dir".
        ZipEntry e = new ZipEntry(relativePath.replace('\\', '/'));

        e.setTime(vf.lastModified());
        zos.putNextEntry(e);
        try (InputStream in = vf.open()) {
            IOUtils.copy(in, zos);
        }
        finally {
            zos.closeEntry();
        }
    }

    private static Map<String, VirtualFile> collectRecursivelyAllLegalChildren(VirtualFile dir) throws IOException {
        Map<String, VirtualFile> nameToFiles = new LinkedHashMap<>();
        collectRecursivelyAllLegalChildren(dir, "", nameToFiles);
        return nameToFiles;
    }

    private static void collectRecursivelyAllLegalChildren(VirtualFile currentDir, String currentPrefix, Map<String, VirtualFile> nameToFiles) throws IOException {
        if (currentDir.isFile()) {
            if (currentDir.isDescendant("")) {
                nameToFiles.put(currentPrefix, currentDir);
            }
        } else {
            if (!currentPrefix.isEmpty()) {
                currentPrefix += "/";
            }
            List<VirtualFile> children = currentDir.listOnlyDescendants();
            for (VirtualFile child : children) {
                collectRecursivelyAllLegalChildren(child, currentPrefix + child.getName(), nameToFiles);
            }
        }
    }

    /**
     * Represents information about one file or folder.
     */
    public static final class Path implements Serializable {
        /**
         * Relative URL to this path from the current page.
         */
        private final String href;
        /**
         * Name of this path. Just the file name portion.
         */
        private final String title;

        private final boolean isFolder;

        /**
         * File size, or null if this is not a file.
         */
        private final long size;
        
        /**
         * If the current user can read the file.
         */
        private final boolean isReadable;

       /**
        * For a file, the last modified timestamp.
        */
        private final long lastModified;

        /**
         * @deprecated Use {@link #Path(String, String, boolean, long, boolean, long)}
         */
        @Deprecated
        public Path(String href, String title, boolean isFolder, long size, boolean isReadable) {
            this(href, title, isFolder, size, isReadable, 0L);
        }

        public Path(String href, String title, boolean isFolder, long size, boolean isReadable, long lastModified) {
            this.href = href;
            this.title = title;
            this.isFolder = isFolder;
            this.size = size;
            this.isReadable = isReadable;
            this.lastModified = lastModified;
        }

        public boolean isFolder() {
            return isFolder;
        }
        
        public boolean isReadable() {
            return isReadable;
        }

        public String getHref() {
            return href;
        }

        public String getTitle() {
            return title;
        }

        public String getIconName() {
            if (isReadable)
                return isFolder?"folder.png":"text.png";
            else
                return isFolder?"folder-error.png":"text-error.png";
        }

        public String getIconClassName() {
            if (isReadable)
                return isFolder?"icon-folder":"icon-text";
            else
                return isFolder?"icon-folder-error":"icon-text-error";
        }

        public long getSize() {
            return size;
        }

        /**
         *
         * @return A long value representing the time the file was last modified, measured in milliseconds since
         * the epoch (00:00:00 GMT, January 1, 1970), or 0L if is not possible to obtain the times.
         * @since 2.127
         */
        public long getLastModified() {
            return lastModified;
        }

        /**
         *
         * @return A Calendar representing the time the file was last modified, it lastModified is 0L
         * it will return 00:00:00 GMT, January 1, 1970.
         * @since 2.127
         */
        @Restricted(NoExternalUse.class)
        public Calendar getLastModifiedAsCalendar() {
            final Calendar cal = new GregorianCalendar();
            cal.setTimeInMillis(lastModified);
            return cal;
        }

        public static Path createNotReadableVersionOf(Path that){
            return new Path(that.href, that.title, that.isFolder, that.size, false);
        }

        private static final long serialVersionUID = 1L;
    }



    private static final class FileComparator implements Comparator<VirtualFile> {
        private Collator collator;

        FileComparator(Locale locale) {
            this.collator = Collator.getInstance(locale);
        }

        public int compare(VirtualFile lhs, VirtualFile rhs) {
            // directories first, files next
            int r = dirRank(lhs)-dirRank(rhs);
            if(r!=0) return r;
            // otherwise alphabetical
            return this.collator.compare(lhs.getName(), rhs.getName());
        }

        private int dirRank(VirtualFile f) {
            try {
            if(f.isDirectory())     return 0;
            else                    return 1;
            } catch (IOException ex) {
                return 0;
            }
        }
    }

    private static final class BuildChildPaths extends MasterToSlaveCallable<List<List<Path>>,IOException> {
        private final VirtualFile cur;
        private final Locale locale;
        BuildChildPaths(VirtualFile cur, Locale locale) {
            this.cur = cur;
            this.locale = locale;
        }
        @Override public List<List<Path>> call() throws IOException {
            return buildChildPaths(cur, locale);
        }
    }
    /**
     * Builds a list of list of {@link Path}. The inner
     * list of {@link Path} represents one child item to be shown
     * (this mechanism is used to skip empty intermediate directory.)
     */
    private static List<List<Path>> buildChildPaths(VirtualFile cur, Locale locale) throws IOException {
            List<List<Path>> r = new ArrayList<>();

            VirtualFile[] files = cur.list();
                Arrays.sort(files,new FileComparator(locale));
    
                for( VirtualFile f : files ) {
                    Path p = new Path(Util.rawEncode(f.getName()), f.getName(), f.isDirectory(), f.length(), f.canRead(), f.lastModified());
                    if(!f.isDirectory()) {
                        r.add(Collections.singletonList(p));
                    } else {
                        // find all empty intermediate directory
                        List<Path> l = new ArrayList<>();
                        l.add(p);
                        String relPath = Util.rawEncode(f.getName());
                        while(true) {
                            // files that don't start with '.' qualify for 'meaningful files', nor SCM related files
                            List<VirtualFile> sub = new ArrayList<>();
                            for (VirtualFile vf : f.list()) {
                                String name = vf.getName();
                                if (!name.startsWith(".") && !name.equals("CVS") && !name.equals(".svn")) {
                                    sub.add(vf);
                                }
                            }
                            if (sub.size() !=1 || !sub.get(0).isDirectory())
                                break;
                            f = sub.get(0);
                            relPath += '/'+Util.rawEncode(f.getName());
                            l.add(new Path(relPath,f.getName(),true, f.length(), f.canRead(), f.lastModified()));
                        }
                        r.add(l);
                    }
                }

            return r;
    }

    /**
     * Runs ant GLOB against the current {@link FilePath} and returns matching
     * paths.
     * @param baseRef String like "../../../" that cancels the 'rest' portion. Can be "./"
     */
    private static List<List<Path>> patternScan(VirtualFile baseDir, String pattern, String baseRef) throws IOException {
            Collection<String> files = baseDir.list(pattern, null, /* TODO what is the user expectation? */true);

            if (!files.isEmpty()) {
                List<List<Path>> r = new ArrayList<>(files.size());
                for (String match : files) {
                    List<Path> file = buildPathList(baseDir, baseDir.child(match), baseRef);
                    r.add(file);
                }
                return r;
            }

            return null;
        }

        /**
         * Builds a path list from the current workspace directory down to the specified file path.
         */
        private static List<Path> buildPathList(VirtualFile baseDir, VirtualFile filePath, String baseRef) throws IOException {
            List<Path> pathList = new ArrayList<>();
            StringBuilder href = new StringBuilder(baseRef);

            buildPathList(baseDir, filePath, pathList, href);
            return pathList;
        }

        /**
         * Builds the path list and href recursively top-down.
         */
        private static void buildPathList(VirtualFile baseDir, VirtualFile filePath, List<Path> pathList, StringBuilder href) throws IOException {
            VirtualFile parent = filePath.getParent();
            if (!baseDir.equals(parent)) {
                buildPathList(baseDir, parent, pathList, href);
            }

            href.append(Util.rawEncode(filePath.getName()));
            if (filePath.isDirectory()) {
                href.append("/");
            }

            Path path = new Path(href.toString(), filePath.getName(), filePath.isDirectory(), filePath.length(), filePath.canRead(), filePath.lastModified());
            pathList.add(path);
        }


    private static final Logger LOGGER = Logger.getLogger(DirectoryBrowserSupport.class.getName());

    @Restricted(NoExternalUse.class)
    public static final String DEFAULT_CSP_VALUE = "sandbox; default-src 'none'; img-src 'self'; style-src 'self';";
}<|MERGE_RESOLUTION|>--- conflicted
+++ resolved
@@ -352,20 +352,17 @@
 
         if(LOGGER.isLoggable(Level.FINE))
             LOGGER.fine("Serving "+baseFile+" with lastModified=" + lastModified + ", length=" + length);
-
-<<<<<<< HEAD
-=======
+        
         InputStream in = baseFile.open();
 
         if (compressed) in = new GZIPInputStream(in);
 
->>>>>>> b2c3385a
         if (view) {
             // for binary files, provide the file name for download
             rsp.setHeader("Content-Disposition", "inline; filename=" + originalName);
 
             // pseudo file name to let the Stapler set text/plain
-            rsp.serveFile(req, baseFile.open(), lastModified, -1, length, "plain.txt");
+            rsp.serveFile(req, in, lastModified, -1, length, "plain.txt");
         } else {
             if (resourceToken != null) {
                 // redirect to second domain
@@ -381,12 +378,9 @@
                         }
                     }
                 }
-                rsp.serveFile(req, baseFile.open(), lastModified, -1, length, baseFile.getName());
-            }
-<<<<<<< HEAD
-=======
+                rsp.serveFile(req, in, lastModified, -1, length, baseFile.getName());
+            }
             rsp.serveFile(req, in, lastModified, -1, length, originalName );
->>>>>>> b2c3385a
         }
     }
 
