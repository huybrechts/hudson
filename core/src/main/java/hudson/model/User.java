--- conflicted
+++ resolved
@@ -1024,11 +1024,7 @@
     /**
      * Resolve user ID from full name
      */
-<<<<<<< HEAD
-    @Extension @Symbol("fullName")
-=======
-//    @Extension
->>>>>>> 664414d6
+//    @Extension @Symbol("fullName")
     public static class FullNameIdResolver extends CanonicalIdResolver {
 
         @Override
