/*
 * The MIT License
 *
 * Copyright (c) 2004-2012, Sun Microsystems, Inc., Kohsuke Kawaguchi, Erik Ramfelt,
 * Tom Huybrechts, Vincent Latombe
 *
 * Permission is hereby granted, free of charge, to any person obtaining a copy
 * of this software and associated documentation files (the "Software"), to deal
 * in the Software without restriction, including without limitation the rights
 * to use, copy, modify, merge, publish, distribute, sublicense, and/or sell
 * copies of the Software, and to permit persons to whom the Software is
 * furnished to do so, subject to the following conditions:
 *
 * The above copyright notice and this permission notice shall be included in
 * all copies or substantial portions of the Software.
 *
 * THE SOFTWARE IS PROVIDED "AS IS", WITHOUT WARRANTY OF ANY KIND, EXPRESS OR
 * IMPLIED, INCLUDING BUT NOT LIMITED TO THE WARRANTIES OF MERCHANTABILITY,
 * FITNESS FOR A PARTICULAR PURPOSE AND NONINFRINGEMENT. IN NO EVENT SHALL THE
 * AUTHORS OR COPYRIGHT HOLDERS BE LIABLE FOR ANY CLAIM, DAMAGES OR OTHER
 * LIABILITY, WHETHER IN AN ACTION OF CONTRACT, TORT OR OTHERWISE, ARISING FROM,
 * OUT OF OR IN CONNECTION WITH THE SOFTWARE OR THE USE OR OTHER DEALINGS IN
 * THE SOFTWARE.
 */
package hudson.model;

import com.google.common.base.Predicate;
import com.infradna.tool.bridge_method_injector.WithBridgeMethods;
import hudson.*;
import hudson.model.Descriptor.FormException;
import hudson.model.listeners.SaveableListener;
import hudson.security.ACL;
import hudson.security.AccessControlled;
import hudson.security.Permission;
import hudson.security.SecurityRealm;
import hudson.security.UserMayOrMayNotExistException;
import hudson.tasks.UserNameResolver;
import hudson.util.FormApply;
import hudson.util.FormValidation;
import hudson.util.RunList;
import hudson.util.XStream2;
import jenkins.model.IdStrategy;
import jenkins.model.Jenkins;
import jenkins.model.ModelObjectWithContextMenu;
import jenkins.security.ImpersonatingUserDetailsService;
import jenkins.security.LastGrantedAuthoritiesProperty;
import net.sf.json.JSONObject;

import org.acegisecurity.Authentication;
import org.acegisecurity.GrantedAuthority;
import org.acegisecurity.providers.UsernamePasswordAuthenticationToken;
import org.acegisecurity.providers.anonymous.AnonymousAuthenticationToken;
import org.acegisecurity.userdetails.UserDetails;
import org.acegisecurity.userdetails.UsernameNotFoundException;
import org.springframework.dao.DataAccessException;
import org.kohsuke.stapler.StaplerRequest;
import org.kohsuke.stapler.StaplerResponse;
import org.kohsuke.stapler.export.Exported;
import org.kohsuke.stapler.export.ExportedBean;
import org.apache.commons.io.filefilter.DirectoryFileFilter;
import org.kohsuke.stapler.interceptor.RequirePOST;

import javax.annotation.concurrent.GuardedBy;
import javax.servlet.ServletException;
import javax.servlet.http.HttpServletResponse;
import java.io.File;
import java.io.IOException;
import java.io.FileFilter;
import java.util.ArrayList;
import java.util.Collection;
import java.util.Collections;
import java.util.Comparator;
import java.util.HashSet;
import java.util.Iterator;
import java.util.List;
import java.util.Map;
import java.util.Set;
import java.util.concurrent.ConcurrentHashMap;
import java.util.concurrent.ConcurrentMap;
import java.util.concurrent.locks.ReadWriteLock;
import java.util.concurrent.locks.ReentrantReadWriteLock;
import java.util.logging.Level;
import java.util.logging.Logger;
import javax.annotation.CheckForNull;
import javax.annotation.Nonnull;
import javax.annotation.Nullable;

/**
 * Represents a user.
 *
 * <p>
 * In Hudson, {@link User} objects are created in on-demand basis;
 * for example, when a build is performed, its change log is computed
 * and as a result commits from users who Hudson has never seen may be discovered.
 * When this happens, new {@link User} object is created.
 *
 * <p>
 * If the persisted record for an user exists, the information is loaded at
 * that point, but if there's no such record, a fresh instance is created from
 * thin air (this is where {@link UserPropertyDescriptor#newInstance(User)} is
 * called to provide initial {@link UserProperty} objects.
 *
 * <p>
 * Such newly created {@link User} objects will be simply GC-ed without
 * ever leaving the persisted record, unless {@link User#save()} method
 * is explicitly invoked (perhaps as a result of a browser submitting a
 * configuration.)
 *
 *
 * @author Kohsuke Kawaguchi
 */
@ExportedBean
public class User extends AbstractModelObject implements AccessControlled, DescriptorByNameOwner, Saveable, Comparable<User>, ModelObjectWithContextMenu {

<<<<<<< HEAD
    /**
     * The username of the 'unknown' user used to avoid null user references.
     */
    private static final String UKNOWN_USERNAME = "unknown";

    /**
     * These usernames should not be used by real users logging into Jenkins. Therefore, we prevent
     * users with these names from being saved.
     */
    private static final String[] ILLEGAL_PERSISTED_USERNAMES = new String[]{ACL.ANONYMOUS_USERNAME,
            ACL.SYSTEM_USERNAME, UKNOWN_USERNAME};
=======
>>>>>>> 20f7ab67
    private transient final String id;

    private volatile String fullName;

    private volatile String description;

    /**
     * List of {@link UserProperty}s configured for this project.
     */
    @CopyOnWrite
    private volatile List<UserProperty> properties = new ArrayList<UserProperty>();


    private User(String id, String fullName) {
        this.id = id;
        this.fullName = fullName;
        load();
    }

    /**
     * Returns the {@link jenkins.model.IdStrategy} for use with {@link User} instances. See
     * {@link hudson.security.SecurityRealm#getUserIdStrategy()}
     *
     * @return the {@link jenkins.model.IdStrategy} for use with {@link User} instances.
     * @since 1.566
     */
    @Nonnull
    public static IdStrategy idStrategy() {
        Jenkins j = Jenkins.getInstance();
        if (j == null) {
            return IdStrategy.CASE_INSENSITIVE;
        }
        SecurityRealm realm = j.getSecurityRealm();
        if (realm == null) {
            return IdStrategy.CASE_INSENSITIVE;
        }
        return realm.getUserIdStrategy();
    }

    public int compareTo(User that) {
        return idStrategy().compare(this.id, that.id);
    }

    /**
     * Loads the other data from disk if it's available.
     */
    private synchronized void load() {
        properties.clear();

        XmlFile config = getConfigFile();
        try {
            if(config.exists())
                config.unmarshal(this);
        } catch (IOException e) {
            LOGGER.log(Level.SEVERE, "Failed to load "+config,e);
        }

        // remove nulls that have failed to load
        for (Iterator<UserProperty> itr = properties.iterator(); itr.hasNext();) {
            if(itr.next()==null)
                itr.remove();
        }

        // allocate default instances if needed.
        // doing so after load makes sure that newly added user properties do get reflected
        for (UserPropertyDescriptor d : UserProperty.all()) {
            if(getProperty(d.clazz)==null) {
                UserProperty up = d.newInstance(this);
                if(up!=null)
                    properties.add(up);
            }
        }

        for (UserProperty p : properties)
            p.setUser(this);
    }

    @Exported
    public String getId() {
        return id;
    }

    public @Nonnull String getUrl() {
        return "user/"+Util.rawEncode(idStrategy().keyFor(id));
    }

    public @Nonnull String getSearchUrl() {
        return "/user/"+Util.rawEncode(idStrategy().keyFor(id));
    }

    /**
     * The URL of the user page.
     */
    @Exported(visibility=999)
    public @Nonnull String getAbsoluteUrl() {
        return Jenkins.getInstance().getRootUrl()+getUrl();
    }

    /**
     * Gets the human readable name of this user.
     * This is configurable by the user.
     */
    @Exported(visibility=999)
    public @Nonnull String getFullName() {
        return fullName;
    }

    /**
     * Sets the human readable name of the user.
     * If the input parameter is empty, the user's ID will be set.
     */
    public void setFullName(String name) {
        if(Util.fixEmptyAndTrim(name)==null)    name=id;
        this.fullName = name;
    }

    @Exported
    public @CheckForNull String getDescription() {
        return description;
    }


    /**
     * Sets the description of the user.
     * @since 1.609
     */
    public void setDescription(String description) {
        this.description = description;
    }

    /**
     * Gets the user properties configured for this user.
     */
    public Map<Descriptor<UserProperty>,UserProperty> getProperties() {
        return Descriptor.toMap(properties);
    }

    /**
     * Updates the user object by adding a property.
     */
    public synchronized void addProperty(@Nonnull UserProperty p) throws IOException {
        UserProperty old = getProperty(p.getClass());
        List<UserProperty> ps = new ArrayList<UserProperty>(properties);
        if(old!=null)
            ps.remove(old);
        ps.add(p);
        p.setUser(this);
        properties = ps;
        save();
    }

    /**
     * List of all {@link UserProperty}s exposed primarily for the remoting API.
     */
    @Exported(name="property",inline=true)
    public List<UserProperty> getAllProperties() {
        return Collections.unmodifiableList(properties);
    }

    /**
     * Gets the specific property, or null.
     */
    public <T extends UserProperty> T getProperty(Class<T> clazz) {
        for (UserProperty p : properties) {
            if(clazz.isInstance(p))
                return clazz.cast(p);
        }
        return null;
    }

    /**
     * Creates an {@link Authentication} object that represents this user.
     *
     * This method checks with {@link SecurityRealm} if the user is a valid user that can login to the security realm.
     * If {@link SecurityRealm} is a kind that does not support querying information about other users, this will
     * use {@link LastGrantedAuthoritiesProperty} to pick up the granted authorities as of the last time the user has
     * logged in.
     *
     * @throws UsernameNotFoundException
     *      If this user is not a valid user in the backend {@link SecurityRealm}.
     * @since 1.419
     */
    public @Nonnull Authentication impersonate() throws UsernameNotFoundException {
        try {
            UserDetails u = new ImpersonatingUserDetailsService(
                    Jenkins.getInstance().getSecurityRealm().getSecurityComponents().userDetails).loadUserByUsername(id);
            return new UsernamePasswordAuthenticationToken(u.getUsername(), "", u.getAuthorities());
        } catch (UserMayOrMayNotExistException e) {
            // backend can't load information about other users. so use the stored information if available
        } catch (UsernameNotFoundException e) {
            // if the user no longer exists in the backend, we need to refuse impersonating this user
            if (!ALLOW_NON_EXISTENT_USER_TO_LOGIN)
                throw e;
        } catch (DataAccessException e) {
            // seems like it's in the same boat as UserMayOrMayNotExistException
        }

        // seems like a legitimate user we have no idea about. proceed with minimum access
        return new UsernamePasswordAuthenticationToken(id, "",
            new GrantedAuthority[]{SecurityRealm.AUTHENTICATED_AUTHORITY});
    }

    /**
     * Accepts the new description.
     */
    public synchronized void doSubmitDescription( StaplerRequest req, StaplerResponse rsp ) throws IOException, ServletException {
        checkPermission(Jenkins.ADMINISTER);

        description = req.getParameter("description");
        save();

        rsp.sendRedirect(".");  // go to the top page
    }

    /**
     * Gets the fallback "unknown" user instance.
     * <p>
     * This is used to avoid null {@link User} instance.
     */
    public static @Nonnull User getUnknown() {
        return get(UKNOWN_USERNAME);
    }

    /**
     * Gets the {@link User} object by its id or full name.
     *
     * @param create
     *      If true, this method will never return null for valid input
     *      (by creating a new {@link User} object if none exists.)
     *      If false, this method will return null if {@link User} object
     *      with the given name doesn't exist.
     * @return Requested user. May be {@code null} if a user does not exist and
     *      {@code create} is false.
     * @deprecated use {@link User#get(String, boolean, java.util.Map)}
     */
    @Deprecated
    public static @Nullable User get(String idOrFullName, boolean create) {
        return get(idOrFullName, create, Collections.emptyMap());
    }

    /**
     * Gets the {@link User} object by its id or full name.
     *
     * @param create
     *      If true, this method will never return null for valid input
     *      (by creating a new {@link User} object if none exists.)
     *      If false, this method will return null if {@link User} object
     *      with the given name doesn't exist.
     *
     * @param context
     *      contextual environment this user idOfFullName was retrieved from,
     *      that can help resolve the user ID
     * 
     * @return
     *      An existing or created user. May be {@code null} if a user does not exist and
     *      {@code create} is false.
     */
    public static @Nullable User get(String idOrFullName, boolean create, Map context) {

        if(idOrFullName==null)
            return null;

        // sort resolvers by priority
        List<CanonicalIdResolver> resolvers = new ArrayList<CanonicalIdResolver>(ExtensionList.lookup(CanonicalIdResolver.class));
        Collections.sort(resolvers);

        String id = null;
        for (CanonicalIdResolver resolver : resolvers) {
            id = resolver.resolveCanonicalId(idOrFullName, context);
            if (id != null) {
                LOGGER.log(Level.FINE, "{0} mapped {1} to {2}", new Object[] {resolver, idOrFullName, id});
                break;
            }
        }
        // DefaultUserCanonicalIdResolver will always return a non-null id if all other CanonicalIdResolver failed
        if (id == null) {
            throw new IllegalStateException("The user id should be always non-null thanks to DefaultUserCanonicalIdResolver");
        }
        return getOrCreate(id, idOrFullName, create);
    }

    /**
     * Retrieve a user by its ID, and create a new one if requested.
     * @return
     *      An existing or created user. May be {@code null} if a user does not exist and
     *      {@code create} is false.
     */
    private static @Nullable User getOrCreate(@Nonnull String id, @Nonnull String fullName, boolean create) {
        String idkey = idStrategy().keyFor(id);

        byNameLock.readLock().lock();
        User u;
        try {
            u = byName.get(idkey);
        } finally {
            byNameLock.readLock().unlock();
        }
        final File configFile = getConfigFileFor(id);
        if (Boolean.getBoolean("migrateLegacyUser") && !configFile.isFile() && !configFile.getParentFile().isDirectory()) {
            // check for legacy users and migrate if safe to do so.
            File[] legacy = getLegacyConfigFilesFor(id);
            if (legacy != null && legacy.length > 0) {
                for (File legacyUserDir : legacy) {
                    final XmlFile legacyXml = new XmlFile(XSTREAM, new File(legacyUserDir, "config.xml"));
                    try {
                        Object o = legacyXml.read();
                        if (o instanceof User) {
                            if (idStrategy().equals(id, legacyUserDir.getName()) && !idStrategy().filenameOf(legacyUserDir.getName())
                                    .equals(legacyUserDir.getName())) {
                                if (!legacyUserDir.renameTo(configFile.getParentFile())) {
                                    LOGGER.log(Level.WARNING, "Failed to migrate user record from {0} to {1}",
                                            new Object[]{legacyUserDir, configFile.getParentFile()});
                                }
                                break;
                            }
                        } else {
                            LOGGER.log(Level.FINE, "Unexpected object loaded from {0}: {1}",
                                    new Object[]{ legacyUserDir, o });
                        }
                    } catch (IOException e) {
                        LOGGER.log(Level.FINE, String.format("Exception trying to load user from {0}: {1}",
                                new Object[]{ legacyUserDir, e.getMessage() }), e);
                    }
                }
            }
        }
        if (u==null && (create || configFile.exists())) {
            User tmp = new User(id, fullName);
            User prev;
            byNameLock.readLock().lock();
            try {
                prev = byName.putIfAbsent(idkey, u = tmp);
            } finally {
                byNameLock.readLock().unlock();
            }
            if (prev != null) {
                u = prev; // if some has already put a value in the map, use it
                if (LOGGER.isLoggable(Level.FINE) && !fullName.equals(prev.getFullName())) {
                    LOGGER.log(Level.FINE, "mismatch on fullName (‘" + fullName + "’ vs. ‘" + prev.getFullName() + "’) for ‘" + id + "’", new Throwable());
                }
            } else if (!id.equals(fullName) && !configFile.exists()) {
                // JENKINS-16332: since the fullName may not be recoverable from the id, and various code may store the id only, we must save the fullName
                try {
                    u.save();
                } catch (IOException x) {
                    LOGGER.log(Level.WARNING, null, x);
                }
            }
        }

        if (u != null && u.fullName != null && u.fullName.equals(u.id)) {
            String fn = UserNameResolver.resolve(u);
            if (fn != null) {
                u.setFullName(fn);
            }
        }

        return u;
    }

    /**
     * Gets the {@link User} object by its id or full name.
     */
    public static @Nonnull User get(String idOrFullName) {
        return get(idOrFullName,true);
    }

    /**
     * Gets the {@link User} object representing the currently logged-in user, or null
     * if the current user is anonymous.
     * @since 1.172
     */
    public static @CheckForNull User current() {
        return get(Jenkins.getAuthentication());
    }

    /**
     * Gets the {@link User} object representing the supplied {@link Authentication} or
     * {@code null} if the supplied {@link Authentication} is either anonymous or {@code null}
     * @param a the supplied {@link Authentication} .
     * @return a {@link User} object for the supplied {@link Authentication} or {@code null}
     * @since 1.609
     */
    public static @CheckForNull User get(@CheckForNull Authentication a) {
        if(a == null || a instanceof AnonymousAuthenticationToken)
            return null;

        // Since we already know this is a name, we can just call getOrCreate with the name directly.
        String id = a.getName();
        return getOrCreate(id, id, true);
    }

    private static volatile long lastScanned;

    /**
     * Gets all the users.
     */
    public static @Nonnull Collection<User> getAll() {
        final IdStrategy strategy = idStrategy();
        if(System.currentTimeMillis() -lastScanned>10000) {
            // occasionally scan the file system to check new users
            // whether we should do this only once at start up or not is debatable.
            // set this right away to avoid another thread from doing the same thing while we do this.
            // having two threads doing the work won't cause race condition, but it's waste of time.
            lastScanned = System.currentTimeMillis();

            File[] subdirs = getRootDir().listFiles((FileFilter)DirectoryFileFilter.INSTANCE);
            if(subdirs==null)       return Collections.emptyList(); // shall never happen

            for (File subdir : subdirs)
                if(new File(subdir,"config.xml").exists()) {
                    String name = strategy.idFromFilename(subdir.getName());
                    User.getOrCreate(name, name, true);
                }

            lastScanned = System.currentTimeMillis();
        }

        byNameLock.readLock().lock();
        ArrayList<User> r;
        try {
            r = new ArrayList<User>(byName.values());
        } finally {
            byNameLock.readLock().unlock();
        }
        Collections.sort(r,new Comparator<User>() {

            public int compare(User o1, User o2) {
                return strategy.compare(o1.getId(), o2.getId());
            }
        });
        return r;
    }

    /**
     * Reloads the configuration from disk.
     */
    public static void reload() {
        byNameLock.readLock().lock();
        try {
            for (User u : byName.values()) {
                u.load();
            }
        } finally {
            byNameLock.readLock().unlock();
        }
    }

    /**
     * Stop gap hack. Don't use it. To be removed in the trunk.
     */
    public static void clear() {
        byNameLock.writeLock().lock();
        try {
            byName.clear();
        } finally {
            byNameLock.writeLock().unlock();
        }
    }

    /**
     * Called when changing the {@link IdStrategy}.
     * @since 1.566
     */
    public static void rekey() {
        final IdStrategy strategy = idStrategy();
        byNameLock.writeLock().lock();
        try {
            for (Map.Entry<String, User> e : byName.entrySet()) {
                String idkey = strategy.keyFor(e.getValue().id);
                if (!idkey.equals(e.getKey())) {
                    // need to remap
                    byName.remove(e.getKey());
                    byName.putIfAbsent(idkey, e.getValue());
                }
            }
        } finally {
            byNameLock.writeLock().unlock();
        }
    }

    /**
     * Returns the user name.
     */
    public @Nonnull String getDisplayName() {
        return getFullName();
    }

    /** true if {@link AbstractBuild#hasParticipant} or {@link hudson.model.Cause.UserIdCause} */
    private boolean relatedTo(@Nonnull AbstractBuild<?,?> b) {
        if (b.hasParticipant(this)) {
            return true;
        }
        for (Cause cause : b.getCauses()) {
            if (cause instanceof Cause.UserIdCause) {
                String userId = ((Cause.UserIdCause) cause).getUserId();
                if (userId != null && idStrategy().equals(userId, getId())) {
                    return true;
                }
            }
        }
        return false;
    }

    /**
     * Gets the list of {@link Build}s that include changes by this user,
     * by the timestamp order.
     */
    @WithBridgeMethods(List.class)
    public @Nonnull RunList getBuilds() {
    	return new RunList<Run<?,?>>(Jenkins.getInstance().getAllItems(Job.class)).filter(new Predicate<Run<?,?>>() {
            @Override public boolean apply(Run<?,?> r) {
                return r instanceof AbstractBuild && relatedTo((AbstractBuild<?,?>) r);
            }
        });
    }

    /**
     * Gets all the {@link AbstractProject}s that this user has committed to.
     * @since 1.191
     */
    public @Nonnull Set<AbstractProject<?,?>> getProjects() {
        Set<AbstractProject<?,?>> r = new HashSet<AbstractProject<?,?>>();
        for (AbstractProject<?,?> p : Jenkins.getInstance().getAllItems(AbstractProject.class))
            if(p.hasParticipant(this))
                r.add(p);
        return r;
    }

    public @Override String toString() {
        return fullName;
    }

    /**
     * The file we save our configuration.
     */
    protected final XmlFile getConfigFile() {
        return new XmlFile(XSTREAM,getConfigFileFor(id));
    }

    private static final File getConfigFileFor(String id) {
        return new File(getRootDir(), idStrategy().filenameOf(id) +"/config.xml");
    }

    private static final File[] getLegacyConfigFilesFor(final String id) {
        return getRootDir().listFiles(new FileFilter() {
            @Override
            public boolean accept(File pathname) {
                return pathname.isDirectory() && new File(pathname, "config.xml").isFile() && idStrategy().equals(
                        pathname.getName(), id);
            }
        });
    }

    /**
     * Gets the directory where Hudson stores user information.
     */
    private static File getRootDir() {
        return new File(Jenkins.getInstance().getRootDir(), "users");
    }

    /**
     * Is the ID allowed? Some are prohibited for security reasons. See SECURITY-166.
     * <p/>
     * Note that this is only enforced when saving. These users are often created
     * via the constructor (and even listed on /asynchPeople), but our goal is to
     * prevent anyone from logging in as these users. Therefore, we prevent
     * saving a User with one of these ids.
     *
     * @return true if the username or fullname is valid
     * @since 1.600
     */
    public static boolean isIdOrFullnameAllowed(String id) {
        for (String invalidId : ILLEGAL_PERSISTED_USERNAMES) {
            if (id.equalsIgnoreCase(invalidId))
                return false;
        }
        return true;
    }

    /**
     * Save the settings to a file.
     */
    public synchronized void save() throws IOException, FormValidation {
        if (! isIdOrFullnameAllowed(id)) {
            throw FormValidation.error(Messages.User_IllegalUsername(id));
        }
        if (! isIdOrFullnameAllowed(fullName)) {
            throw FormValidation.error(Messages.User_IllegalFullname(fullName));
        }
        if(BulkChange.contains(this))   return;
        getConfigFile().write(this);
        SaveableListener.fireOnChange(this, getConfigFile());
    }

    /**
     * Deletes the data directory and removes this user from Hudson.
     *
     * @throws IOException
     *      if we fail to delete.
     */
    public synchronized void delete() throws IOException {
        final IdStrategy strategy = idStrategy();
        byNameLock.readLock().lock();
        try {
            byName.remove(strategy.keyFor(id));
        } finally {
            byNameLock.readLock().unlock();
        }
        Util.deleteRecursive(new File(getRootDir(), strategy.filenameOf(id)));
    }

    /**
     * Exposed remote API.
     */
    public Api getApi() {
        return new Api(this);
    }

    /**
     * Accepts submission from the configuration page.
     */
    @RequirePOST
    public void doConfigSubmit( StaplerRequest req, StaplerResponse rsp ) throws IOException, ServletException, FormException {
        checkPermission(Jenkins.ADMINISTER);

        JSONObject json = req.getSubmittedForm();

        fullName = json.getString("fullName");
        description = json.getString("description");

        List<UserProperty> props = new ArrayList<UserProperty>();
        int i = 0;
        for (UserPropertyDescriptor d : UserProperty.all()) {
            UserProperty p = getProperty(d.clazz);

            JSONObject o = json.optJSONObject("userProperty" + (i++));
            if (o!=null) {
                if (p != null) {
                    p = p.reconfigure(req, o);
                } else {
                    p = d.newInstance(req, o);
                }
                p.setUser(this);
            }

            if (p!=null)
                props.add(p);
        }
        this.properties = props;

        save();

        FormApply.success(".").generateResponse(req,rsp,this);
    }

    /**
     * Deletes this user from Hudson.
     */
    @RequirePOST
    public void doDoDelete(StaplerRequest req, StaplerResponse rsp) throws IOException, ServletException {
        checkPermission(Jenkins.ADMINISTER);
        if (idStrategy().equals(id, Jenkins.getAuthentication().getName())) {
            rsp.sendError(HttpServletResponse.SC_BAD_REQUEST, "Cannot delete self");
            return;
        }

        delete();

        rsp.sendRedirect2("../..");
    }

    public void doRssAll(StaplerRequest req, StaplerResponse rsp) throws IOException, ServletException {
        rss(req, rsp, " all builds", getBuilds(), Run.FEED_ADAPTER);
    }

    public void doRssFailed(StaplerRequest req, StaplerResponse rsp) throws IOException, ServletException {
        rss(req, rsp, " regression builds", getBuilds().regressionOnly(), Run.FEED_ADAPTER);
    }

    public void doRssLatest(StaplerRequest req, StaplerResponse rsp) throws IOException, ServletException {
        final List<Run> lastBuilds = new ArrayList<Run>();
        for (AbstractProject<?,?> p : Jenkins.getInstance().getAllItems(AbstractProject.class)) {
            for (AbstractBuild<?,?> b = p.getLastBuild(); b != null; b = b.getPreviousBuild()) {
                if (relatedTo(b)) {
                    lastBuilds.add(b);
                    break;
                }
            }
        }
        rss(req, rsp, " latest build", RunList.fromRuns(lastBuilds), Run.FEED_ADAPTER_LATEST);
    }

    private void rss(StaplerRequest req, StaplerResponse rsp, String suffix, RunList runs, FeedAdapter adapter)
            throws IOException, ServletException {
        RSS.forwardToRss(getDisplayName()+ suffix, getUrl(), runs.newBuilds(), adapter, req, rsp);
    }

    /**
     * Keyed by {@link User#id}. This map is used to ensure
     * singleton-per-id semantics of {@link User} objects.
     *
     * The key needs to be generated by {@link IdStrategy#keyFor(String)}.
     */
    @GuardedBy("byNameLock")
    private static final ConcurrentMap<String,User> byName = new ConcurrentHashMap<String, User>();

    /**
     * This lock is used to guard access to the {@link #byName} map. Use
     * {@link java.util.concurrent.locks.ReadWriteLock#readLock()} for normal access and
     * {@link java.util.concurrent.locks.ReadWriteLock#writeLock()} for {@link #rekey()} or any other operation
     * that requires operating on the map as a whole.
     */
    private static final ReadWriteLock byNameLock = new ReentrantReadWriteLock();

    /**
     * Used to load/save user configuration.
     */
    public static final XStream2 XSTREAM = new XStream2();

    private static final Logger LOGGER = Logger.getLogger(User.class.getName());

    static {
        XSTREAM.alias("user",User.class);
    }

    public ACL getACL() {
        final ACL base = Jenkins.getInstance().getAuthorizationStrategy().getACL(this);
        // always allow a non-anonymous user full control of himself.
        return new ACL() {
            public boolean hasPermission(Authentication a, Permission permission) {
                return (idStrategy().equals(a.getName(), id) && !(a instanceof AnonymousAuthenticationToken))
                        || base.hasPermission(a, permission);
            }
        };
    }

    public void checkPermission(Permission permission) {
        getACL().checkPermission(permission);
    }

    public boolean hasPermission(Permission permission) {
        return getACL().hasPermission(permission);
    }

    /**
     * With ADMINISTER permission, can delete users with persisted data but can't delete self.
     */
    public boolean canDelete() {
        final IdStrategy strategy = idStrategy();
        return hasPermission(Jenkins.ADMINISTER) && !strategy.equals(id, Jenkins.getAuthentication().getName())
                && new File(getRootDir(), strategy.filenameOf(id)).exists();
    }

    /**
     * Checks for authorities (groups) associated with this user.
     * If the caller lacks {@link Jenkins#ADMINISTER}, or any problems arise, returns an empty list.
     * {@link SecurityRealm#AUTHENTICATED_AUTHORITY} and the username, if present, are omitted.
     * @since 1.498
     * @return a possibly empty list
     */
    public @Nonnull List<String> getAuthorities() {
        if (!Jenkins.getInstance().hasPermission(Jenkins.ADMINISTER)) {
            return Collections.emptyList();
        }
        List<String> r = new ArrayList<String>();
        Authentication authentication;
        try {
            authentication = impersonate();
        } catch (UsernameNotFoundException x) {
            LOGGER.log(Level.FINE, "cannot look up authorities for " + id, x);
            return Collections.emptyList();
        }
        for (GrantedAuthority a : authentication.getAuthorities()) {
            if (a.equals(SecurityRealm.AUTHENTICATED_AUTHORITY)) {
                continue;
            }
            String n = a.getAuthority();
            if (n != null && !idStrategy().equals(n, id)) {
                r.add(n);
            }
        }
        Collections.sort(r, String.CASE_INSENSITIVE_ORDER);
        return r;
    }

    public Descriptor getDescriptorByName(String className) {
        return Jenkins.getInstance().getDescriptorByName(className);
    }

    public Object getDynamic(String token) {
        for(Action action: getTransientActions()){
            if(action.getUrlName().equals(token))
                return action;
        }
        for(Action action: getPropertyActions()){
            if(action.getUrlName().equals(token))
                return action;
        }
        return null;
    }

    /**
     * Return all properties that are also actions.
     *
     * @return the list can be empty but never null. read only.
     */
    public List<Action> getPropertyActions() {
        List<Action> actions = new ArrayList<Action>();
        for (UserProperty userProp : getProperties().values()) {
            if (userProp instanceof Action) {
                actions.add((Action) userProp);
            }
        }
        return Collections.unmodifiableList(actions);
    }

    /**
     * Return all transient actions associated with this user.
     *
     * @return the list can be empty but never null. read only.
     */
    public List<Action> getTransientActions() {
        List<Action> actions = new ArrayList<Action>();
        for (TransientUserActionFactory factory: TransientUserActionFactory.all()) {
            actions.addAll(factory.createFor(this));
        }
        return Collections.unmodifiableList(actions);
    }

    public ContextMenu doContextMenu(StaplerRequest request, StaplerResponse response) throws Exception {
        return new ContextMenu().from(this,request,response);
    }

    public static abstract class CanonicalIdResolver extends AbstractDescribableImpl<CanonicalIdResolver> implements ExtensionPoint, Comparable<CanonicalIdResolver> {

        /**
         * context key for realm (domain) where idOrFullName has been retreived from.
         * Can be used (for example) to distinguish ambiguous committer ID using the SCM URL.
         * Associated Value is a {@link String}
         */
        public static final String REALM = "realm";

        public int compareTo(CanonicalIdResolver o) {
            // reverse priority order
            int i = getPriority();
            int j = o.getPriority();
            return i>j ? -1 : (i==j ? 0:1);
        }

        /**
         * extract user ID from idOrFullName with help from contextual infos.
         * can return <code>null</code> if no user ID matched the input
         */
        public abstract @CheckForNull String resolveCanonicalId(String idOrFullName, Map<String, ?> context);

        public int getPriority() {
            return 1;
        }

    }


    /**
     * Resolve user ID from full name
     */
//    @Extension
    public static class FullNameIdResolver extends CanonicalIdResolver {

        @Override
        public String resolveCanonicalId(String idOrFullName, Map<String, ?> context) {
            for (User user : getAll()) {
                if (idOrFullName.equals(user.getFullName())) return user.getId();
            }
            return null;
        }

        @Override
        public int getPriority() {
            return -1; // lower than default
        }
    }

    /**
     * Jenkins now refuses to let the user login if he/she doesn't exist in {@link SecurityRealm},
     * which was necessary to make sure users removed from the backend will get removed from the frontend.
     * <p>
     * Unfortunately this infringed some legitimate use cases of creating Jenkins-local users for
     * automation purposes. This escape hatch switch can be enabled to resurrect that behaviour.
     *
     * JENKINS-22346.
     */
    public static boolean ALLOW_NON_EXISTENT_USER_TO_LOGIN = Boolean.getBoolean(User.class.getName()+".allowNonExistentUserToLogin");
}
<|MERGE_RESOLUTION|>--- conflicted
+++ resolved
@@ -1,19 +1,19 @@
 /*
  * The MIT License
- *
+ * 
  * Copyright (c) 2004-2012, Sun Microsystems, Inc., Kohsuke Kawaguchi, Erik Ramfelt,
  * Tom Huybrechts, Vincent Latombe
- *
+ * 
  * Permission is hereby granted, free of charge, to any person obtaining a copy
  * of this software and associated documentation files (the "Software"), to deal
  * in the Software without restriction, including without limitation the rights
  * to use, copy, modify, merge, publish, distribute, sublicense, and/or sell
  * copies of the Software, and to permit persons to whom the Software is
  * furnished to do so, subject to the following conditions:
- *
+ * 
  * The above copyright notice and this permission notice shall be included in
  * all copies or substantial portions of the Software.
- *
+ * 
  * THE SOFTWARE IS PROVIDED "AS IS", WITHOUT WARRANTY OF ANY KIND, EXPRESS OR
  * IMPLIED, INCLUDING BUT NOT LIMITED TO THE WARRANTIES OF MERCHANTABILITY,
  * FITNESS FOR A PARTICULAR PURPOSE AND NONINFRINGEMENT. IN NO EVENT SHALL THE
@@ -112,7 +112,6 @@
 @ExportedBean
 public class User extends AbstractModelObject implements AccessControlled, DescriptorByNameOwner, Saveable, Comparable<User>, ModelObjectWithContextMenu {
 
-<<<<<<< HEAD
     /**
      * The username of the 'unknown' user used to avoid null user references.
      */
@@ -124,8 +123,6 @@
      */
     private static final String[] ILLEGAL_PERSISTED_USERNAMES = new String[]{ACL.ANONYMOUS_USERNAME,
             ACL.SYSTEM_USERNAME, UKNOWN_USERNAME};
-=======
->>>>>>> 20f7ab67
     private transient final String id;
 
     private volatile String fullName;
@@ -186,7 +183,7 @@
         // remove nulls that have failed to load
         for (Iterator<UserProperty> itr = properties.iterator(); itr.hasNext();) {
             if(itr.next()==null)
-                itr.remove();
+                itr.remove();            
         }
 
         // allocate default instances if needed.
@@ -284,7 +281,7 @@
     public List<UserProperty> getAllProperties() {
         return Collections.unmodifiableList(properties);
     }
-
+    
     /**
      * Gets the specific property, or null.
      */
@@ -336,7 +333,7 @@
 
         description = req.getParameter("description");
         save();
-
+        
         rsp.sendRedirect(".");  // go to the top page
     }
 
@@ -915,7 +912,7 @@
     public Descriptor getDescriptorByName(String className) {
         return Jenkins.getInstance().getDescriptorByName(className);
     }
-
+    
     public Object getDynamic(String token) {
         for(Action action: getTransientActions()){
             if(action.getUrlName().equals(token))
@@ -927,10 +924,10 @@
         }
         return null;
     }
-
+    
     /**
      * Return all properties that are also actions.
-     *
+     * 
      * @return the list can be empty but never null. read only.
      */
     public List<Action> getPropertyActions() {
@@ -942,10 +939,10 @@
         }
         return Collections.unmodifiableList(actions);
     }
-
+    
     /**
      * Return all transient actions associated with this user.
-     *
+     * 
      * @return the list can be empty but never null. read only.
      */
     public List<Action> getTransientActions() {
