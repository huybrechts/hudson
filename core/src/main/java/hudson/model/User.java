--- conflicted
+++ resolved
@@ -112,7 +112,6 @@
 @ExportedBean
 public class User extends AbstractModelObject implements AccessControlled, DescriptorByNameOwner, Saveable, Comparable<User>, ModelObjectWithContextMenu {
 
-<<<<<<< HEAD
     /**
      * The username of the 'unknown' user used to avoid null user references.
      */
@@ -124,8 +123,7 @@
      */
     private static final String[] ILLEGAL_PERSISTED_USERNAMES = new String[]{ACL.ANONYMOUS_USERNAME,
             ACL.SYSTEM_USERNAME, UKNOWN_USERNAME};
-=======
->>>>>>> a7d0c9f9
+
     private transient final String id;
 
     private volatile String fullName;
