/*
 * The MIT License
 * 
 * Copyright (c) 2004-2009, Sun Microsystems, Inc., Kohsuke Kawaguchi, Stephen Connolly
 * 
 * Permission is hereby granted, free of charge, to any person obtaining a copy
 * of this software and associated documentation files (the "Software"), to deal
 * in the Software without restriction, including without limitation the rights
 * to use, copy, modify, merge, publish, distribute, sublicense, and/or sell
 * copies of the Software, and to permit persons to whom the Software is
 * furnished to do so, subject to the following conditions:
 * 
 * The above copyright notice and this permission notice shall be included in
 * all copies or substantial portions of the Software.
 * 
 * THE SOFTWARE IS PROVIDED "AS IS", WITHOUT WARRANTY OF ANY KIND, EXPRESS OR
 * IMPLIED, INCLUDING BUT NOT LIMITED TO THE WARRANTIES OF MERCHANTABILITY,
 * FITNESS FOR A PARTICULAR PURPOSE AND NONINFRINGEMENT. IN NO EVENT SHALL THE
 * AUTHORS OR COPYRIGHT HOLDERS BE LIABLE FOR ANY CLAIM, DAMAGES OR OTHER
 * LIABILITY, WHETHER IN AN ACTION OF CONTRACT, TORT OR OTHERWISE, ARISING FROM,
 * OUT OF OR IN CONNECTION WITH THE SOFTWARE OR THE USE OR OTHER DEALINGS IN
 * THE SOFTWARE.
 */
package hudson.slaves;

import hudson.AbortException;
<<<<<<< HEAD
import hudson.remoting.ChannelBuilder;
=======
>>>>>>> 48f748c4
import hudson.FilePath;
import hudson.Util;
import hudson.model.Computer;
import hudson.model.Executor;
import hudson.model.ExecutorListener;
import hudson.model.Node;
import hudson.model.Queue;
import hudson.model.Slave;
import hudson.model.TaskListener;
import hudson.model.User;
<<<<<<< HEAD
=======
import hudson.remoting.Callable;
>>>>>>> 48f748c4
import hudson.remoting.Channel;
import hudson.remoting.Launcher;
import hudson.remoting.VirtualChannel;
import hudson.security.ACL;
import hudson.slaves.OfflineCause.ChannelTermination;
import hudson.util.Futures;
import hudson.util.NullStream;
import hudson.util.RingBufferLogHandler;
import hudson.util.StreamTaskListener;
import hudson.util.io.ReopenableFileOutputStream;
import hudson.util.io.ReopenableRotatingFileOutputStream;
<<<<<<< HEAD
=======
import jenkins.model.Jenkins;
>>>>>>> 48f748c4
import jenkins.slaves.EncryptedSlaveAgentJnlpFile;
import jenkins.slaves.JnlpSlaveAgentProtocol;
import jenkins.slaves.systemInfo.SlaveSystemInfo;
import org.acegisecurity.context.SecurityContext;
import org.acegisecurity.context.SecurityContextHolder;
import org.apache.commons.io.IOUtils;
import org.kohsuke.stapler.HttpRedirect;
import org.kohsuke.stapler.HttpResponse;
import org.kohsuke.stapler.QueryParameter;
import org.kohsuke.stapler.StaplerRequest;
import org.kohsuke.stapler.StaplerResponse;
import org.kohsuke.stapler.WebMethod;
import org.kohsuke.stapler.interceptor.RequirePOST;

import javax.servlet.ServletException;
import java.io.File;
import java.io.IOException;
import java.io.InputStream;
import java.io.OutputStream;
import java.io.PrintStream;
import java.nio.charset.Charset;
import java.security.Security;
import java.util.ArrayList;
import java.util.Collections;
import java.util.List;
import java.util.concurrent.Future;
import java.util.logging.Handler;
import java.util.logging.Level;
import java.util.logging.LogRecord;
import java.util.logging.Logger;
<<<<<<< HEAD

import javax.annotation.CheckForNull;
import jenkins.model.Jenkins;
import static hudson.slaves.SlaveComputer.LogHolder.*;
import jenkins.security.ChannelConfigurator;
import jenkins.security.MasterToSlaveCallable;

=======

import static hudson.slaves.SlaveComputer.LogHolder.*;
>>>>>>> 48f748c4

/**
 * {@link Computer} for {@link Slave}s.
 *
 * @author Kohsuke Kawaguchi
 */
public class SlaveComputer extends Computer {
    private volatile Channel channel;
    private volatile transient boolean acceptingTasks = true;
    private Charset defaultCharset;
    private Boolean isUnix;
    /**
     * Effective {@link ComputerLauncher} that hides the details of
     * how we launch a slave agent on this computer.
     *
     * <p>
     * This is normally the same as {@link Slave#getLauncher()} but
     * can be different. See {@link #grabLauncher(Node)}. 
     */
    private ComputerLauncher launcher;

    /**
     * Perpetually writable log file.
     */
    private final ReopenableFileOutputStream log;

    /**
     * {@link StreamTaskListener} that wraps {@link #log}, hence perpetually writable.
     */
    private final TaskListener taskListener;


    /**
     * Number of failed attempts to reconnect to this node
     * (so that if we keep failing to reconnect, we can stop
     * trying.)
     */
    private transient int numRetryAttempt;

    /**
     * Tracks the status of the last launch operation, which is always asynchronous.
     * This can be used to wait for the completion, or cancel the launch activity.
     */
    private volatile Future<?> lastConnectActivity = null;

    private Object constructed = new Object();

    public SlaveComputer(Slave slave) {
        super(slave);
        this.log = new ReopenableRotatingFileOutputStream(getLogFile(),10);
        this.taskListener = new StreamTaskListener(log);
        assert slave.getNumExecutors()!=0 : "Computer created with 0 executors";
    }

    /**
     * {@inheritDoc}
     */
    @Override
    public boolean isAcceptingTasks() {
        return acceptingTasks;
    }

    /**
     * @since 1.498
     */
    public String getJnlpMac() {
        return JnlpSlaveAgentProtocol.SLAVE_SECRET.mac(getName());
    }

    /**
     * Allows a {@linkplain hudson.slaves.ComputerLauncher} or a {@linkplain hudson.slaves.RetentionStrategy} to
     * suspend tasks being accepted by the slave computer.
     *
     * @param acceptingTasks {@code true} if the slave can accept tasks.
     */
    public void setAcceptingTasks(boolean acceptingTasks) {
        this.acceptingTasks = acceptingTasks;
    }

    /**
     * True if this computer is a Unix machine (as opposed to Windows machine).
     *
     * @return
     *      null if the computer is disconnected and therefore we don't know whether it is Unix or not.
     */
    public Boolean isUnix() {
        return isUnix;
    }

    @CheckForNull
    @Override
    public Slave getNode() {
        Node node = super.getNode();
        if (node == null || node instanceof Slave) {
            return (Slave)node;
        } else {
            logger.log(Level.WARNING, "found an unexpected kind of node {0} from {1} with nodeName={2}", new Object[] {node, this, nodeName});
            return null;
        }
    }

    @Override
    public String getIcon() {
        Future<?> l = lastConnectActivity;
        if(l!=null && !l.isDone())
            return "computer-flash.gif";
        return super.getIcon();
    }

    /**
     * @deprecated since 2008-05-20.
     */
    @Deprecated @Override
    public boolean isJnlpAgent() {
        return launcher instanceof JNLPLauncher;
    }

    @Override
    public boolean isLaunchSupported() {
        return launcher.isLaunchSupported();
    }

    public ComputerLauncher getLauncher() {
        return launcher;
    }

    protected Future<?> _connect(boolean forceReconnect) {
		if (Boolean.getBoolean(SlaveComputer.class.getName() + ".NOLAUNCH")) return Futures.precomputed(null);
        if(channel!=null)   return Futures.precomputed(null);
        if(!forceReconnect && isConnecting())
            return lastConnectActivity;
        if(forceReconnect && isConnecting())
            logger.fine("Forcing a reconnect on "+getName());

        closeChannel();
        return lastConnectActivity = Computer.threadPoolForRemoting.submit(new java.util.concurrent.Callable<Object>() {
            public Object call() throws Exception {
                // do this on another thread so that the lengthy launch operation
                // (which is typical) won't block UI thread.

                ACL.impersonate(ACL.SYSTEM);    // background activity should run like a super user

                try {
                    log.rewind();
                    try {
                        for (ComputerListener cl : ComputerListener.all())
                            cl.preLaunch(SlaveComputer.this, taskListener);

                        launcher.launch(SlaveComputer.this, taskListener);
                    } catch (AbortException e) {
                        taskListener.error(e.getMessage());
                        throw e;
                    } catch (IOException e) {
                        Util.displayIOException(e,taskListener);
                        e.printStackTrace(taskListener.error(Messages.ComputerLauncher_unexpectedError()));
                        throw e;
                    } catch (InterruptedException e) {
                        e.printStackTrace(taskListener.error(Messages.ComputerLauncher_abortedLaunch()));
                        throw e;
                    }
                } finally {
                    if (channel==null) {
                        offlineCause = new OfflineCause.LaunchFailed();
                        for (ComputerListener cl : ComputerListener.all())
                            cl.onLaunchFailure(SlaveComputer.this, taskListener);
                    }
                }

                if (channel==null)
                    throw new IOException("Slave failed to connect, even though the launcher didn't report it. See the log output for details.");
                return null;
            }
        });
    }

    /**
     * {@inheritDoc}
     */
    @Override
    public void taskAccepted(Executor executor, Queue.Task task) {
        super.taskAccepted(executor, task);
        if (launcher instanceof ExecutorListener) {
            ((ExecutorListener)launcher).taskAccepted(executor, task);
        }
        
        //getNode() can return null at indeterminate times when nodes go offline
        Slave node = getNode();
        if (node != null && node.getRetentionStrategy() instanceof ExecutorListener) {
            ((ExecutorListener)node.getRetentionStrategy()).taskAccepted(executor, task);
        }
    }

    /**
     * {@inheritDoc}
     */
    @Override
    public void taskCompleted(Executor executor, Queue.Task task, long durationMS) {
        super.taskCompleted(executor, task, durationMS);
        if (launcher instanceof ExecutorListener) {
            ((ExecutorListener)launcher).taskCompleted(executor, task, durationMS);
        }
        RetentionStrategy r = getRetentionStrategy();
        if (r instanceof ExecutorListener) {
            ((ExecutorListener) r).taskCompleted(executor, task, durationMS);
        }
    }

    /**
     * {@inheritDoc}
     */
    @Override
    public void taskCompletedWithProblems(Executor executor, Queue.Task task, long durationMS, Throwable problems) {
        super.taskCompletedWithProblems(executor, task, durationMS, problems);
        if (launcher instanceof ExecutorListener) {
            ((ExecutorListener)launcher).taskCompletedWithProblems(executor, task, durationMS, problems);
        }
        RetentionStrategy r = getRetentionStrategy();
        if (r instanceof ExecutorListener) {
            ((ExecutorListener) r).taskCompletedWithProblems(executor, task, durationMS, problems);
        }
    }

    @Override
    public boolean isConnecting() {
        Future<?> l = lastConnectActivity;
        return isOffline() && l!=null && !l.isDone();
    }

    public OutputStream openLogFile() {
        try {
            log.rewind();
            return log;
        } catch (IOException e) {
            logger.log(Level.SEVERE, "Failed to create log file "+getLogFile(),e);
            return new NullStream();
        }
    }

    private final Object channelLock = new Object();

    public void setChannel(InputStream in, OutputStream out, TaskListener taskListener, Channel.Listener listener) throws IOException, InterruptedException {
        setChannel(in,out,taskListener.getLogger(),listener);
    }

    /**
     * Creates a {@link Channel} from the given stream and sets that to this slave.
     *
     * @param in
     *      Stream connected to the remote "slave.jar". It's the caller's responsibility to do
     *      buffering on this stream, if that's necessary.
     * @param out
     *      Stream connected to the remote peer. It's the caller's responsibility to do
     *      buffering on this stream, if that's necessary.
     * @param launchLog
     *      If non-null, receive the portion of data in <tt>is</tt> before
     *      the data goes into the "binary mode". This is useful
     *      when the established communication channel might include some data that might
     *      be useful for debugging/trouble-shooting.
     * @param listener
     *      Gets a notification when the channel closes, to perform clean up. Can be null.
     *      By the time this method is called, the cause of the termination is reported to the user,
     *      so the implementation of the listener doesn't need to do that again.
     */
    public void setChannel(InputStream in, OutputStream out, OutputStream launchLog, Channel.Listener listener) throws IOException, InterruptedException {
        ChannelBuilder cb = new ChannelBuilder(nodeName,threadPoolForRemoting)
            .withMode(Channel.Mode.NEGOTIATE)
            .withHeaderStream(launchLog);

        for (ChannelConfigurator cc : ChannelConfigurator.all()) {
            cc.onChannelBuilding(cb,this);
        }

        Channel channel = cb.build(in,out);
        setChannel(channel,launchLog,listener);
    }

    /**
     * Shows {@link Channel#classLoadingCount}.
     * @since 1.495
     */
    public int getClassLoadingCount() throws IOException, InterruptedException {
        return channel.call(new LoadingCount(false));
    }

    /**
     * Shows {@link Channel#classLoadingPrefetchCacheCount}.
     * @return -1 in case that capability is not supported
     * @since 1.519
     */
    public int getClassLoadingPrefetchCacheCount() throws IOException, InterruptedException {
        if (!channel.remoteCapability.supportsPrefetch()) {
            return -1;
        }
        return channel.call(new LoadingPrefetchCacheCount());
    }

    /**
     * Shows {@link Channel#resourceLoadingCount}.
     * @since 1.495
     */
    public int getResourceLoadingCount() throws IOException, InterruptedException {
        return channel.call(new LoadingCount(true));
    }

    /**
     * Shows {@link Channel#classLoadingTime}.
     * @since 1.495
     */
    public long getClassLoadingTime() throws IOException, InterruptedException {
        return channel.call(new LoadingTime(false));
    }

    /**
     * Shows {@link Channel#resourceLoadingTime}.
     * @since 1.495
     */
    public long getResourceLoadingTime() throws IOException, InterruptedException {
        return channel.call(new LoadingTime(true));
    }

    static class LoadingCount extends MasterToSlaveCallable<Integer,RuntimeException> {
        private final boolean resource;
        LoadingCount(boolean resource) {
            this.resource = resource;
        }
        @Override public Integer call() {
            Channel c = Channel.current();
            return resource ? c.resourceLoadingCount.get() : c.classLoadingCount.get();
        }
    }

    static class LoadingPrefetchCacheCount extends MasterToSlaveCallable<Integer,RuntimeException> {
        @Override public Integer call() {
            return Channel.current().classLoadingPrefetchCacheCount.get();
        }
    }

    static class LoadingTime extends MasterToSlaveCallable<Long,RuntimeException> {
        private final boolean resource;
        LoadingTime(boolean resource) {
            this.resource = resource;
        }
        @Override public Long call() {
            Channel c = Channel.current();
            return resource ? c.resourceLoadingTime.get() : c.classLoadingTime.get();
        }
    }

    /**
     * Sets up the connection through an existing channel.
     *
     * @since 1.444
     */
    public void setChannel(Channel channel, OutputStream launchLog, Channel.Listener listener) throws IOException, InterruptedException {
        if(this.channel!=null)
            throw new IllegalStateException("Already connected");

        final TaskListener taskListener = new StreamTaskListener(launchLog);
        PrintStream log = taskListener.getLogger();

        channel.addListener(new Channel.Listener() {
            @Override
            public void onClosed(Channel c, IOException cause) {
                // Orderly shutdown will have null exception
                if (cause!=null) {
                    offlineCause = new ChannelTermination(cause);
                    cause.printStackTrace(taskListener.error("Connection terminated"));
                } else {
                    taskListener.getLogger().println("Connection terminated");
                }
                closeChannel();
                launcher.afterDisconnect(SlaveComputer.this, taskListener);
            }
        });
        if(listener!=null)
            channel.addListener(listener);

        String slaveVersion = channel.call(new SlaveVersion());
        log.println("Slave.jar version: " + slaveVersion);

        boolean _isUnix = channel.call(new DetectOS());
        log.println(_isUnix? hudson.model.Messages.Slave_UnixSlave():hudson.model.Messages.Slave_WindowsSlave());

        String defaultCharsetName = channel.call(new DetectDefaultCharset());

        Slave node = getNode();
        if (node == null) { // Node has been disabled/removed during the connection
            throw new IOException("Node "+nodeName+" has been deleted during the channel setup");
        }
        
        String remoteFs = node.getRemoteFS();
        if(_isUnix && !remoteFs.contains("/") && remoteFs.contains("\\"))
            log.println("WARNING: "+remoteFs+" looks suspiciously like Windows path. Maybe you meant "+remoteFs.replace('\\','/')+"?");
        FilePath root = new FilePath(channel,remoteFs);

        // reference counting problem is known to happen, such as JENKINS-9017, and so as a preventive measure
        // we pin the base classloader so that it'll never get GCed. When this classloader gets released,
        // it'll have a catastrophic impact on the communication.
        channel.pinClassLoader(getClass().getClassLoader());

        channel.call(new SlaveInitializer());
        SecurityContext old = ACL.impersonate(ACL.SYSTEM);
        try {
            for (ComputerListener cl : ComputerListener.all()) {
                cl.preOnline(this,channel,root,taskListener);
            }
        } finally {
            SecurityContextHolder.setContext(old);
        }

        offlineCause = null;

        // update the data structure atomically to prevent others from seeing a channel that's not properly initialized yet
        synchronized(channelLock) {
            if(this.channel!=null) {
                // check again. we used to have this entire method in a big sycnhronization block,
                // but Channel constructor blocks for an external process to do the connection
                // if CommandLauncher is used, and that cannot be interrupted because it blocks at InputStream.
                // so if the process hangs, it hangs the thread in a lock, and since Hudson will try to relaunch,
                // we'll end up queuing the lot of threads in a pseudo deadlock.
                // This implementation prevents that by avoiding a lock. HUDSON-1705 is likely a manifestation of this.
                channel.close();
                throw new IllegalStateException("Already connected");
            }
            isUnix = _isUnix;
            numRetryAttempt = 0;
            this.channel = channel;
            defaultCharset = Charset.forName(defaultCharsetName);

            synchronized (statusChangeLock) {
                statusChangeLock.notifyAll();
            }
        }
        old = ACL.impersonate(ACL.SYSTEM);
        try {
            for (ComputerListener cl : ComputerListener.all()) {
                cl.onOnline(this,taskListener);
            }
        } finally {
            SecurityContextHolder.setContext(old);
        }
        log.println("Slave successfully connected and online");
        Jenkins.getInstance().getQueue().scheduleMaintenance();
    }

    @Override
    public Channel getChannel() {
        return channel;
    }

    public Charset getDefaultCharset() {
        return defaultCharset;
    }

    public List<LogRecord> getLogRecords() throws IOException, InterruptedException {
        if(channel==null)
            return Collections.emptyList();
        else
            return channel.call(new SlaveLogFetcher());
    }

    @RequirePOST
    public HttpResponse doDoDisconnect(@QueryParameter String offlineMessage) throws IOException, ServletException {
        if (channel!=null) {
            //does nothing in case computer is already disconnected
            checkPermission(DISCONNECT);
            offlineMessage = Util.fixEmptyAndTrim(offlineMessage);
            disconnect(new OfflineCause.UserCause(User.current(), offlineMessage));
        }
        return new HttpRedirect(".");
    }

    @Override
    public Future<?> disconnect(OfflineCause cause) {
        super.disconnect(cause);
        return Computer.threadPoolForRemoting.submit(new Runnable() {
            public void run() {
                // do this on another thread so that any lengthy disconnect operation
                // (which could be typical) won't block UI thread.
                launcher.beforeDisconnect(SlaveComputer.this, taskListener);
                closeChannel();
                launcher.afterDisconnect(SlaveComputer.this, taskListener);
            }
        });
    }

    @RequirePOST
    public void doLaunchSlaveAgent(StaplerRequest req, StaplerResponse rsp) throws IOException, ServletException {
        if(channel!=null) {
            req.getView(this,"already-launched.jelly").forward(req, rsp);
            return;
        }

        connect(true);

        // TODO: would be nice to redirect the user to "launching..." wait page,
        // then spend a few seconds there and poll for the completion periodically.
        rsp.sendRedirect("log");
    }

    public void tryReconnect() {
        numRetryAttempt++;
        if(numRetryAttempt<6 || (numRetryAttempt%12)==0) {
            // initially retry several times quickly, and after that, do it infrequently.
            logger.info("Attempting to reconnect "+nodeName);
            connect(true);
        }
    }

    /**
     * Serves jar files for JNLP slave agents.
     *
     * @deprecated since 2008-08-18.
     *      This URL binding is no longer used and moved up directly under to {@link jenkins.model.Jenkins},
     *      but it's left here for now just in case some old JNLP slave agents request it.
     */
    public Slave.JnlpJar getJnlpJars(String fileName) {
        return new Slave.JnlpJar(fileName);
    }

    @WebMethod(name="slave-agent.jnlp")
    public HttpResponse doSlaveAgentJnlp(StaplerRequest req, StaplerResponse res) throws IOException, ServletException {
        return new EncryptedSlaveAgentJnlpFile(this, "slave-agent.jnlp.jelly", getName(), CONNECT);
    }

    @Override
    protected void kill() {
        super.kill();
        closeChannel();
        IOUtils.closeQuietly(log);
    }

    public RetentionStrategy getRetentionStrategy() {
        Slave n = getNode();
        return n==null ? RetentionStrategy.INSTANCE : n.getRetentionStrategy();
    }

    /**
     * If still connected, disconnect.
     */
    private void closeChannel() {
        // TODO: race condition between this and the setChannel method.
        Channel c = channel;
        channel = null;
        isUnix = null;
        if (c != null) {
            try {
                c.close();
            } catch (IOException e) {
                logger.log(Level.SEVERE, "Failed to terminate channel to " + getDisplayName(), e);
            }
            for (ComputerListener cl : ComputerListener.all())
                cl.onOffline(this, offlineCause);
        }
    }

    @Override
    protected void setNode(Node node) {
        super.setNode(node);
        launcher = grabLauncher(node);

        // maybe the configuration was changed to relaunch the slave, so try to re-launch now.
        // "constructed==null" test is an ugly hack to avoid launching before the object is fully
        // constructed.
        if(constructed!=null) {
            if (node instanceof Slave)
                ((Slave)node).getRetentionStrategy().check(this);
            else
                connect(false);
        }
    }

    /**
     * Grabs a {@link ComputerLauncher} out of {@link Node} to keep it in this {@link Computer}.
     * The returned launcher will be set to {@link #launcher} and used to carry out the actual launch operation.
     *
     * <p>
     * Subtypes that needs to decorate {@link ComputerLauncher} can do so by overriding this method.
     * This is useful for {@link SlaveComputer}s for clouds for example, where one normally needs
     * additional pre-launch step (such as waiting for the provisioned node to become available)
     * before the user specified launch step (like SSH connection) kicks in.
     *
     * @see ComputerLauncherFilter
     */
    protected ComputerLauncher grabLauncher(Node node) {
        return ((Slave)node).getLauncher();
    }

    /**
     * Get the slave version
     */
    public String getSlaveVersion() throws IOException, InterruptedException {
        return channel.call(new SlaveVersion());
    }

    /**
     * Get the OS description.
     */
    public String getOSDescription() throws IOException, InterruptedException {
        return channel.call(new DetectOS()) ? "Unix" : "Windows";
    }

    private static final Logger logger = Logger.getLogger(SlaveComputer.class.getName());

    private static final class SlaveVersion extends MasterToSlaveCallable<String,IOException> {
        public String call() throws IOException {
            try { return Launcher.VERSION; }
            catch (Throwable ex) { return "< 1.335"; } // Older slave.jar won't have VERSION
        }
    }
    private static final class DetectOS extends MasterToSlaveCallable<Boolean,IOException> {
        public Boolean call() throws IOException {
            return File.pathSeparatorChar==':';
        }
    }

    private static final class DetectDefaultCharset extends MasterToSlaveCallable<String,IOException> {
        public String call() throws IOException {
            return Charset.defaultCharset().name();
        }
    }

    /**
     * Puts the {@link #SLAVE_LOG_HANDLER} into a separate class so that loading this class
     * in JVM doesn't end up loading tons of additional classes.
     */
    static final class LogHolder {
        /**
         * This field is used on each slave node to record log records on the slave.
         */
        static final RingBufferLogHandler SLAVE_LOG_HANDLER = new RingBufferLogHandler();
    }

    private static class SlaveInitializer extends MasterToSlaveCallable<Void,RuntimeException> {
        public Void call() {
            // avoid double installation of the handler. JNLP slaves can reconnect to the master multiple times
            // and each connection gets a different RemoteClassLoader, so we need to evict them by class name,
            // not by their identity.
            for (Handler h : LOGGER.getHandlers()) {
                if (h.getClass().getName().equals(SLAVE_LOG_HANDLER.getClass().getName()))
                    LOGGER.removeHandler(h);
            }
            LOGGER.addHandler(SLAVE_LOG_HANDLER);

            // remove Sun PKCS11 provider if present. See http://wiki.jenkins-ci.org/display/JENKINS/Solaris+Issue+6276483
            try {
                Security.removeProvider("SunPKCS11-Solaris");
            } catch (SecurityException e) {
                // ignore this error.
            }

            Channel.current().setProperty("slave",Boolean.TRUE); // indicate that this side of the channel is the slave side.
            
            return null;
        }
        private static final long serialVersionUID = 1L;
        private static final Logger LOGGER = Logger.getLogger("");
    }

    /**
     * Obtains a {@link VirtualChannel} that allows some computation to be performed on the master.
     * This method can be called from any thread on the master, or from slave (more precisely,
     * it only works from the remoting request-handling thread in slaves, which means if you've started
     * separate thread on slaves, that'll fail.)
     *
     * @return null if the calling thread doesn't have any trace of where its master is.
     * @since 1.362
     */
    public static VirtualChannel getChannelToMaster() {
        if (Jenkins.getInstance()!=null)
            return FilePath.localChannel;

        // if this method is called from within the slave computation thread, this should work
        Channel c = Channel.current();
        if (c!=null && Boolean.TRUE.equals(c.getProperty("slave")))
            return c;

        return null;
    }

    /**
     * Helper method for Jelly.
     */
    public static List<SlaveSystemInfo> getSystemInfoExtensions() {
        return SlaveSystemInfo.all();
    }

<<<<<<< HEAD
    private static class SlaveLogFetcher extends MasterToSlaveCallable<List<LogRecord>,RuntimeException> {
=======
    private static class SlaveLogFetcher implements Callable<List<LogRecord>,RuntimeException> {
>>>>>>> 48f748c4
        public List<LogRecord> call() {
            return new ArrayList<LogRecord>(SLAVE_LOG_HANDLER.getView());
        }
    }
}<|MERGE_RESOLUTION|>--- conflicted
+++ resolved
@@ -24,10 +24,7 @@
 package hudson.slaves;
 
 import hudson.AbortException;
-<<<<<<< HEAD
 import hudson.remoting.ChannelBuilder;
-=======
->>>>>>> 48f748c4
 import hudson.FilePath;
 import hudson.Util;
 import hudson.model.Computer;
@@ -38,10 +35,6 @@
 import hudson.model.Slave;
 import hudson.model.TaskListener;
 import hudson.model.User;
-<<<<<<< HEAD
-=======
-import hudson.remoting.Callable;
->>>>>>> 48f748c4
 import hudson.remoting.Channel;
 import hudson.remoting.Launcher;
 import hudson.remoting.VirtualChannel;
@@ -53,10 +46,6 @@
 import hudson.util.StreamTaskListener;
 import hudson.util.io.ReopenableFileOutputStream;
 import hudson.util.io.ReopenableRotatingFileOutputStream;
-<<<<<<< HEAD
-=======
-import jenkins.model.Jenkins;
->>>>>>> 48f748c4
 import jenkins.slaves.EncryptedSlaveAgentJnlpFile;
 import jenkins.slaves.JnlpSlaveAgentProtocol;
 import jenkins.slaves.systemInfo.SlaveSystemInfo;
@@ -87,7 +76,6 @@
 import java.util.logging.Level;
 import java.util.logging.LogRecord;
 import java.util.logging.Logger;
-<<<<<<< HEAD
 
 import javax.annotation.CheckForNull;
 import jenkins.model.Jenkins;
@@ -95,10 +83,6 @@
 import jenkins.security.ChannelConfigurator;
 import jenkins.security.MasterToSlaveCallable;
 
-=======
-
-import static hudson.slaves.SlaveComputer.LogHolder.*;
->>>>>>> 48f748c4
 
 /**
  * {@link Computer} for {@link Slave}s.
@@ -786,11 +770,7 @@
         return SlaveSystemInfo.all();
     }
 
-<<<<<<< HEAD
     private static class SlaveLogFetcher extends MasterToSlaveCallable<List<LogRecord>,RuntimeException> {
-=======
-    private static class SlaveLogFetcher implements Callable<List<LogRecord>,RuntimeException> {
->>>>>>> 48f748c4
         public List<LogRecord> call() {
             return new ArrayList<LogRecord>(SLAVE_LOG_HANDLER.getView());
         }
