--- conflicted
+++ resolved
@@ -2194,7 +2194,6 @@
 
     @Override
     public SearchIndexBuilder makeSearchIndex() {
-<<<<<<< HEAD
         SearchIndexBuilder builder = super.makeSearchIndex();
         if (hasPermission(ADMINISTER)) {
                 builder.add("configure", "config", "configure")
@@ -2222,34 +2221,11 @@
                 .add(new CollectionSearchIndex() {// for views
                     protected View get(String key) { return getView(key); }
                     protected Collection<View> all() { return viewGroupMixIn.getViews(); }
-                });
-        return builder;
-=======
-        return super.makeSearchIndex()
-            .add("configure", "config","configure")
-            .add("manage")
-            .add("log")
-            .add(new CollectionSearchIndex<TopLevelItem>() {
-                protected SearchItem get(String key) { return getItemByFullName(key, TopLevelItem.class); }
-                protected Collection<TopLevelItem> all() { return getAllItems(TopLevelItem.class); }
-            })
-            .add(getPrimaryView().makeSearchIndex())
-            .add(new CollectionSearchIndex() {// for computers
-                protected Computer get(String key) { return getComputer(key); }
-                protected Collection<Computer> all() { return computers.values(); }
-            })
-            .add(new CollectionSearchIndex() {// for users
-                protected User get(String key) { return User.get(key,false); }
-                protected Collection<User> all() { return User.getAll(); }
-            })
-            .add(new CollectionSearchIndex() {// for views
-                protected View get(String key) { return getView(key); }
-                protected Collection<View> all() { return views; }
-            }).add(new CollectionSearchIndex() {
+                }).add(new CollectionSearchIndex() {
                 protected Label get(String key) { return labels.get(key); }
                 protected Collection<Label> all() { return getLabels(); }
             });
->>>>>>> 40fb1d37
+        return builder;
     }
 
     public String getUrlChildPrefix() {
@@ -2265,7 +2241,7 @@
      * It is done in this order so that it can work correctly even in the face
      * of a reverse proxy.
      *
-     * @return {@code null} if this parameter is not configured by the user and the calling thread is not in an HTTP request; 
+     * @return {@code null} if this parameter is not configured by the user and the calling thread is not in an HTTP request;
      *                      otherwise the returned URL will always have the trailing {@code /}
      * @throws IllegalStateException {@link JenkinsLocationConfiguration} cannot be retrieved.
      *                      Jenkins instance may be not ready, or there is an extension loading glitch.
@@ -3730,7 +3706,7 @@
             boolean result = true;
             for (Descriptor<?> d : Functions.getSortedDescriptorsForGlobalConfigUnclassified())
                 result &= configureDescriptor(req,json,d);
-            
+
             save();
             updateComputerList();
             if(result)
@@ -4421,7 +4397,7 @@
             }
 
             GROOVY_LOGGER.info("Running script for " + req.getRemoteHost() + "-" + getAuthentication() + "\n" + text);
-            
+
             try {
                 req.setAttribute("output",
                         RemotingDiagnostics.executeGroovy(text, channel));
@@ -4696,7 +4672,7 @@
         }
         return this;
     }
-    
+
     /**
      * Test a path to see if it is subject to mandatory read permission checks by container-managed security
      * @param restOfPath the URI, excluding the Jenkins root URI and query string
