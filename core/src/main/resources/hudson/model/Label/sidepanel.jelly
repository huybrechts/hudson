<!--
The MIT License

Copyright (c) 2004-2009, Sun Microsystems, Inc., Kohsuke Kawaguchi, Seiji Sogabe

Permission is hereby granted, free of charge, to any person obtaining a copy
of this software and associated documentation files (the "Software"), to deal
in the Software without restriction, including without limitation the rights
to use, copy, modify, merge, publish, distribute, sublicense, and/or sell
copies of the Software, and to permit persons to whom the Software is
furnished to do so, subject to the following conditions:

The above copyright notice and this permission notice shall be included in
all copies or substantial portions of the Software.

THE SOFTWARE IS PROVIDED "AS IS", WITHOUT WARRANTY OF ANY KIND, EXPRESS OR
IMPLIED, INCLUDING BUT NOT LIMITED TO THE WARRANTIES OF MERCHANTABILITY,
FITNESS FOR A PARTICULAR PURPOSE AND NONINFRINGEMENT. IN NO EVENT SHALL THE
AUTHORS OR COPYRIGHT HOLDERS BE LIABLE FOR ANY CLAIM, DAMAGES OR OTHER
LIABILITY, WHETHER IN AN ACTION OF CONTRACT, TORT OR OTHERWISE, ARISING FROM,
OUT OF OR IN CONNECTION WITH THE SOFTWARE OR THE USE OR OTHER DEALINGS IN
THE SOFTWARE.
-->

<!--
  Side panel for a label.
-->
<?jelly escape-by-default='true'?>
<j:jelly xmlns:j="jelly:core" xmlns:st="jelly:stapler" xmlns:d="jelly:define" xmlns:l="/lib/layout" xmlns:t="/lib/hudson" xmlns:f="/lib/form" xmlns:i="jelly:fmt">
  <l:header title="Label ${it.displayName}" />
  <l:side-panel>
    <l:tasks>
      <j:set var="url" value="${h.getNearestAncestorUrl(request,it)}"/>
<<<<<<< HEAD
      <l:task contextMenu="false" href="${rootURL}/" icon="icon-up icon-md" title="${%Back to Dashboard}"/>
      <l:task contextMenu="false" href="${url}" icon="icon-attribute icon-md" title="${%Overview}"/>
      <j:if test="${it.atom}">
        <l:task href="${url}/configure" icon="icon-setting icon-md" title="${%Configure}" permission="${app.ADMINISTER}" />
      </j:if>
      <l:task href="${url}/load-statistics" icon="icon-monitor icon-md" title="${%Load Statistics}"/>
=======
      <l:task icon="images/24x24/up.png" href="${rootURL}/" title="${%Back to Dashboard}" contextMenu="false"/>
      <l:task icon="images/24x24/attribute.png" href="${url}" title="${%Overview}" contextMenu="false"/>
      <l:task icon="images/24x24/monitor.png" href="${url}/load-statistics" title="${%Load Statistics}" />
>>>>>>> 48f748c4
      <st:include page="actions.jelly" />
    </l:tasks>
    <t:queue items="${it.queueItems}" />
    <t:executors computers="${it.computers}" />
  </l:side-panel>
</j:jelly><|MERGE_RESOLUTION|>--- conflicted
+++ resolved
@@ -31,18 +31,12 @@
   <l:side-panel>
     <l:tasks>
       <j:set var="url" value="${h.getNearestAncestorUrl(request,it)}"/>
-<<<<<<< HEAD
       <l:task contextMenu="false" href="${rootURL}/" icon="icon-up icon-md" title="${%Back to Dashboard}"/>
       <l:task contextMenu="false" href="${url}" icon="icon-attribute icon-md" title="${%Overview}"/>
       <j:if test="${it.atom}">
         <l:task href="${url}/configure" icon="icon-setting icon-md" title="${%Configure}" permission="${app.ADMINISTER}" />
       </j:if>
       <l:task href="${url}/load-statistics" icon="icon-monitor icon-md" title="${%Load Statistics}"/>
-=======
-      <l:task icon="images/24x24/up.png" href="${rootURL}/" title="${%Back to Dashboard}" contextMenu="false"/>
-      <l:task icon="images/24x24/attribute.png" href="${url}" title="${%Overview}" contextMenu="false"/>
-      <l:task icon="images/24x24/monitor.png" href="${url}/load-statistics" title="${%Load Statistics}" />
->>>>>>> 48f748c4
       <st:include page="actions.jelly" />
     </l:tasks>
     <t:queue items="${it.queueItems}" />
