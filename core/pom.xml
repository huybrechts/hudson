--- conflicted
+++ resolved
@@ -29,12 +29,7 @@
   <parent>
     <groupId>org.jenkins-ci.main</groupId>
     <artifactId>pom</artifactId>
-<<<<<<< HEAD
-    <version>1.625.2</version>
-=======
-    <version>1.580.104-SNAPSHOT</version>
-    <relativePath>../pom.xml</relativePath>
->>>>>>> 20f7ab67
+    <version>1.625.102-SNAPSHOT</version>
   </parent>
 
   <artifactId>jenkins-core</artifactId>
@@ -636,7 +631,7 @@
                  </configuration>
              </execution>
          </executions>
-      </plugin>
+      </plugin>    
       <plugin>
         <groupId>org.jenkins-ci.tools</groupId>
         <artifactId>maven-hpi-plugin</artifactId>
