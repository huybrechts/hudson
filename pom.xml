<?xml version="1.0" encoding="UTF-8"?>
<!--
The MIT License

Copyright (c) 2004-2011, Sun Microsystems, Inc., Kohsuke Kawaguchi, id:sorokh

Permission is hereby granted, free of charge, to any person obtaining a copy
of this software and associated documentation files (the "Software"), to deal
in the Software without restriction, including without limitation the rights
to use, copy, modify, merge, publish, distribute, sublicense, and/or sell
copies of the Software, and to permit persons to whom the Software is
furnished to do so, subject to the following conditions:

The above copyright notice and this permission notice shall be included in
all copies or substantial portions of the Software.

THE SOFTWARE IS PROVIDED "AS IS", WITHOUT WARRANTY OF ANY KIND, EXPRESS OR
IMPLIED, INCLUDING BUT NOT LIMITED TO THE WARRANTIES OF MERCHANTABILITY,
FITNESS FOR A PARTICULAR PURPOSE AND NONINFRINGEMENT. IN NO EVENT SHALL THE
AUTHORS OR COPYRIGHT HOLDERS BE LIABLE FOR ANY CLAIM, DAMAGES OR OTHER
LIABILITY, WHETHER IN AN ACTION OF CONTRACT, TORT OR OTHERWISE, ARISING FROM,
OUT OF OR IN CONNECTION WITH THE SOFTWARE OR THE USE OR OTHER DEALINGS IN
THE SOFTWARE.
-->
<project xmlns="http://maven.apache.org/POM/4.0.0" xmlns:xsi="http://www.w3.org/2001/XMLSchema-instance" xsi:schemaLocation="http://maven.apache.org/POM/4.0.0 http://maven.apache.org/maven-v4_0_0.xsd">
  <modelVersion>4.0.0</modelVersion>

  <parent>
    <groupId>org.jenkins-ci</groupId>
    <artifactId>jenkins</artifactId>
    <version>1.34</version>
  </parent>

  <groupId>org.jenkins-ci.main</groupId>
  <artifactId>pom</artifactId>
<<<<<<< HEAD
  <version>1.580.100-SNAPSHOT</version>
=======
  <version>1.580.4-SNAPSHOT</version>
>>>>>>> 11c81cac
  <packaging>pom</packaging>

  <name>Jenkins main module</name>
  <description>The module that constitutes the main jenkins.war</description>
  <licenses>
    <license>
      <name>The MIT license</name>
      <url>http://www.opensource.org/licenses/mit-license.php</url>
      <distribution>repo</distribution>
    </license>
  </licenses>

  <modules>
    <module>core</module>
    <module>war</module>
    <module>test</module>
    <module>cli</module>
    <module>plugins</module>
  </modules>

  <scm>
    <connection>scm:git:git://github.com/jenkinsci/jenkins.git</connection>
    <developerConnection>scm:git:ssh://git@github.com/jenkinsci/jenkins.git</developerConnection>
    <url>https://github.com/jenkinsci/jenkins</url>
    <tag>HEAD</tag>
  </scm>
  <distributionManagement>
    <site>
      <id>github-pages</id>
      <url>gitsite:git@github.com/jenkinsci/maven-site.git:core</url>
    </site>
    <snapshotRepository>
      <id>maven.jenkins-ci.org</id>
      <url>http://maven.jenkins-ci.org:8081/content/repositories/snapshots</url>
    </snapshotRepository>
  </distributionManagement>

  <issueManagement>
    <system>jira</system>
    <url>https://issues.jenkins-ci.org/browse/JENKINS/component/15593</url>
  </issueManagement>

  <ciManagement>
      <system>jenkins</system>
      <url>https://ci.jenkins-ci.org/job/jenkins_main_trunk/</url>
  </ciManagement>

  <properties>
    <!-- *.html files are in UTF-8, and *.properties are in iso-8859-1, so this configuration is acturally incorrect,
    but this suppresses a warning from Maven, and as long as we don't do filtering we should be OK. -->
    <project.build.sourceEncoding>UTF-8</project.build.sourceEncoding>
    <build.type>private</build.type>

    <!-- configuration for patch tracker plugin  -->
    <project.patchManagement.system>github</project.patchManagement.system>
    <patch.request.organisation>jenkinsci</patch.request.organisation>
    <patch.request.repository>jenkins</patch.request.repository>
    <project.patchManagement.url>https://api.github.com</project.patchManagement.url>
    <patch.tracker.serverId>jenkins-jira</patch.tracker.serverId>

    <slf4jVersion>1.7.7</slf4jVersion> <!-- < 1.6.x version didn't specify the license (MIT) -->
    <maven-plugin.version>2.5</maven-plugin.version>
    <animal.sniffer.skip>${skipTests}</animal.sniffer.skip>

    <java.level>6</java.level>
  </properties>

  <repositories>
    <repository>
      <id>repo.jenkins-ci.org</id>
      <url>http://repo.jenkins-ci.org/public/</url>
      <releases>
        <enabled>true</enabled>
      </releases>
      <snapshots>
        <enabled>false</enabled>
      </snapshots>
    </repository>
  </repositories>
  <pluginRepositories>
    <pluginRepository>
      <id>repo.jenkins-ci.org</id>
      <url>http://repo.jenkins-ci.org/public/</url>
      <releases>
        <enabled>true</enabled>
      </releases>
      <snapshots>
        <enabled>false</enabled>
      </snapshots>
    </pluginRepository>
  </pluginRepositories>

  <dependencyManagement>
    <dependencies>

      <dependency>
        <groupId>org.apache.ant</groupId>
        <artifactId>ant</artifactId>
        <version>1.8.3</version>
      </dependency>

      <dependency>
        <groupId>commons-io</groupId>
        <artifactId>commons-io</artifactId>
        <version>2.4</version>
      </dependency>

      <dependency>
        <groupId>junit</groupId>
        <artifactId>junit</artifactId>
        <version>4.11</version>
      </dependency>

      <dependency>
        <groupId>org.mockito</groupId>
        <artifactId>mockito-core</artifactId>
        <version>1.8.5</version>
      </dependency>

      <dependency>
        <groupId>org.powermock</groupId>
        <artifactId>powermock-module-junit4</artifactId>
        <version>1.4.10</version>
      </dependency>
      <dependency>
        <groupId>org.powermock</groupId>
        <artifactId>powermock-api-mockito</artifactId>
        <version>1.4.10</version>
      </dependency>

      <dependency>
        <groupId>commons-httpclient</groupId>
        <artifactId>commons-httpclient</artifactId>
        <version>3.1</version>
      </dependency>

      <dependency>
        <groupId>org.jenkins-ci.main</groupId>
        <artifactId>remoting</artifactId>
        <version>2.47</version>
      </dependency>

      <dependency>
        <groupId>com.google.guava</groupId>
        <artifactId>guava</artifactId>
        <version>11.0.1</version>
      </dependency>

      <dependency>
        <groupId>com.google.inject</groupId>
        <artifactId>guice</artifactId>
        <version>4.0-beta</version>
        <classifier>no_aop</classifier>
      </dependency>

      <!-- SLF4J used in maven-plugin and core -->
      <dependency>
        <groupId>org.slf4j</groupId>
        <artifactId>slf4j-api</artifactId>
        <version>${slf4jVersion}</version>
      </dependency>
      <dependency>
        <groupId>org.slf4j</groupId>
        <artifactId>slf4j-nop</artifactId>
        <version>${slf4jVersion}</version>
      </dependency>
      <dependency>
        <groupId>org.slf4j</groupId>
        <artifactId>slf4j-jdk14</artifactId>
        <version>${slf4jVersion}</version>
      </dependency>
      <dependency>
        <groupId>org.slf4j</groupId>
        <artifactId>jcl-over-slf4j</artifactId>
        <version>${slf4jVersion}</version>
      </dependency>
      <dependency>
        <groupId>commons-logging</groupId>
        <artifactId>commons-logging</artifactId>
        <version>1.1.3</version>
      </dependency>
      <dependency>
        <groupId>org.samba.jcifs</groupId>
        <artifactId>jcifs</artifactId>
        <version>1.3.17-kohsuke-1</version>
      </dependency>
    </dependencies>
  </dependencyManagement>
  <dependencies>
    <dependency>
      <!-- for JRE requirement check annotation -->
      <groupId>org.codehaus.mojo</groupId>
      <artifactId>animal-sniffer-annotations</artifactId>
      <version>1.9</version>
      <scope>provided</scope>
      <optional>true</optional><!-- no need to have this at runtime -->
    </dependency>
    <dependency>
      <groupId>org.jenkins-ci</groupId>
      <artifactId>test-annotations</artifactId>
      <version>1.1</version>
      <scope>test</scope>
    </dependency>
  </dependencies>

  <build>
    <defaultGoal>install</defaultGoal>
    <resources>
      <resource>
        <directory>${basedir}/src/main/resources</directory>
        <filtering>false</filtering>
      </resource>
      <resource>
        <directory>${basedir}/src/filter/resources</directory>
        <filtering>true</filtering>
      </resource>
    </resources>
    <pluginManagement>
      <plugins>
        <plugin>
          <groupId>org.codehaus.mojo</groupId>
          <artifactId>build-helper-maven-plugin</artifactId>
          <version>1.7</version>
          <executions>
            <execution>
              <id>timestamp-property</id>
              <goals>
                <goal>timestamp-property</goal>
              </goals>
              <configuration>
                <name>now</name>
                <pattern>MM/dd/yyyy HH:mm z</pattern>
                <locale>en_US</locale>
              </configuration>
            </execution>
            <execution>
              <id>version-property</id>
              <goals>
                <goal>regex-property</goal>
              </goals>
              <configuration>
                <name>build.version</name>
                <value>${project.version}</value>
                <regex>-SNAPSHOT</regex>
                <replacement>-SNAPSHOT (${build.type}-${now}-${user.name})</replacement>
                <failIfNoMatch>false</failIfNoMatch>
              </configuration>
            </execution>
          </executions>
        </plugin>
        <plugin>
          <groupId>org.codehaus.gmaven</groupId>
          <artifactId>gmaven-plugin</artifactId>
          <version>1.5-jenkins-1</version>
          <dependencies>
            <dependency><!-- this needs to be visible to Ant inside GMaven, so has to be a plugin dependency -->
              <groupId>org.apache.ant</groupId>
              <artifactId>ant-junit</artifactId>
              <version>1.7.0</version>
            </dependency>
            <dependency>
              <groupId>net.sourceforge.cobertura</groupId>
              <artifactId>cobertura</artifactId>
              <version>1.9</version>
            </dependency>
            <dependency>
              <!-- this provided scope dependency doesn't get added to GMaven unless explicitly added here -->
              <groupId>javax.servlet</groupId>
              <artifactId>servlet-api</artifactId>
              <version>2.4</version>
            </dependency>
          </dependencies>
        </plugin>
        <plugin>
          <groupId>org.apache.maven.plugins</groupId>
          <artifactId>maven-deploy-plugin</artifactId>
          <version>2.7</version>
        </plugin>
        <plugin>
          <groupId>org.apache.maven.plugins</groupId>
          <artifactId>maven-dependency-plugin</artifactId>
          <version>2.8</version>
        </plugin>
        <plugin>
          <groupId>org.apache.maven.plugins</groupId>
          <artifactId>maven-compiler-plugin</artifactId>
          <version>3.0</version>
          <configuration>
            <fork>true</fork>
            <compilerReuseStrategy>alwaysNew</compilerReuseStrategy>
          </configuration>
        </plugin>
        <plugin>
          <artifactId>maven-gpg-plugin</artifactId>
          <version>1.4</version>
        </plugin>
        <plugin>
          <groupId>org.apache.maven.plugins</groupId>
          <artifactId>maven-install-plugin</artifactId>
          <version>2.3.1</version>
        </plugin>
        <plugin>
          <groupId>org.apache.maven.plugins</groupId>
          <artifactId>maven-javadoc-plugin</artifactId>
          <version>2.8</version>
        </plugin>
        <plugin>
          <groupId>org.apache.maven.plugins</groupId>
          <artifactId>maven-jar-plugin</artifactId>
          <version>2.4</version>
        </plugin>
        <plugin>
          <groupId>org.apache.maven.plugins</groupId>
          <artifactId>maven-war-plugin</artifactId>
          <version>2.3</version>
        </plugin>
        <plugin>
          <groupId>org.apache.maven.plugins</groupId>
          <artifactId>maven-surefire-plugin</artifactId>
          <version>2.16</version> <!-- ignoring ${maven-surefire-plugin.version} -->
          <configuration>
            <systemPropertyVariables>
              <java.io.tmpdir>${project.build.directory}</java.io.tmpdir>
              <forkedProcessTimeoutInSeconds>3600</forkedProcessTimeoutInSeconds>
              <java.awt.headless>true</java.awt.headless>
            </systemPropertyVariables>
          </configuration>
        </plugin>
        <plugin>
          <groupId>org.apache.maven.plugins</groupId>
          <artifactId>maven-assembly-plugin</artifactId>
          <version>2.4</version>
        </plugin>
        <plugin>
          <artifactId>maven-jarsigner-plugin</artifactId>
          <version>1.2</version>
          <configuration>
            <!--
              during the development, debug profile will cause
              the jars to be signed by a self-certified dummy public key.

              For release, you should define the real values in ~/.m2/settings.xml
            -->
            <alias>${hudson.sign.alias}</alias>
            <storepass>${hudson.sign.storepass}</storepass>
            <keystore>${hudson.sign.keystore}</keystore>
          </configuration>
        </plugin>
        <plugin>
          <groupId>org.apache.maven.plugins</groupId>
          <artifactId>maven-resources-plugin</artifactId>
          <version>2.6</version>
        </plugin>
        <plugin>
          <!--
            Both test harness and core uses stapler as an extension,
            and apparently without having extension preloaded at the parent, the main artifact of the 'test' module
            ends up installed with 'stapler-jar' extension (which normally is an indication that the ArtifactTypeHandler
            defined in this extension is not getting picked up.)

            To avoid this problem, I'm defining an extension here. Not sure if the nested <dependencies> is necessary.
            It's also possible that I misdiagnosed the problem and the root cause is something entirely different.

            To test if you can remove this work around, do a rebuild from main and see if the test harness
            is installed with the right extension into the local repository.
          -->
          <groupId>org.kohsuke.stapler</groupId>
          <artifactId>maven-stapler-plugin</artifactId>
          <!-- version specified in grandparent pom -->
          <extensions>true</extensions>
          <dependencies>
            <dependency>
              <groupId>org.jvnet.maven-jellydoc-plugin</groupId>
              <artifactId>maven-jellydoc-plugin</artifactId>
              <version>1.4</version>
            </dependency>
          </dependencies>
        </plugin>
        <plugin>
          <groupId>org.kohsuke</groupId>
          <artifactId>access-modifier-checker</artifactId>
          <version>1.4</version>
        </plugin>
        <plugin>
          <groupId>com.cloudbees</groupId>
          <artifactId>maven-license-plugin</artifactId>
          <version>1.7</version>
          <executions>
            <execution>
              <goals>
                <goal>process</goal>
              </goals>
              <phase>compile</phase>
              <configuration>
                <requireCompleteLicenseInfo>true</requireCompleteLicenseInfo>
                <script>../licenseCompleter.groovy</script>
              </configuration>
            </execution>
          </executions>
        </plugin>
        <plugin>
          <groupId>org.jvnet.localizer</groupId>
          <artifactId>maven-localizer-plugin</artifactId>
          <version>1.15</version>
          <configuration>
            <outputEncoding>UTF-8</outputEncoding>
          </configuration>
         </plugin>
        <plugin>
          <groupId>org.jvnet.hudson.tools</groupId>
          <artifactId>maven-encoding-plugin</artifactId>
          <version>1.1</version>
        </plugin>
        <plugin>
          <groupId>com.infradna.tool</groupId>
          <artifactId>bridge-method-injector</artifactId>
          <version>1.13</version>
        </plugin>
        <plugin>
          <groupId>org.codehaus.mojo</groupId>
          <artifactId>antlr-maven-plugin</artifactId>
          <version>2.1</version>
        </plugin>
        <plugin>
          <groupId>org.codehaus.mojo</groupId>
          <artifactId>apt-maven-plugin</artifactId>
          <version>1.0-alpha-5</version>
        </plugin>
        <plugin>
          <groupId>org.codehaus.mojo</groupId>
          <artifactId>cobertura-maven-plugin</artifactId>
          <version>2.5.2</version>
        </plugin>
        <plugin>
          <groupId>org.codehaus.mojo</groupId>
          <artifactId>findbugs-maven-plugin</artifactId>
          <version>2.5.2</version>
        </plugin>
        <plugin>
          <groupId>org.apache.maven.plugins</groupId>
          <artifactId>maven-pmd-plugin</artifactId>
          <version>2.7.1</version>
         </plugin>
        <plugin>
          <!-- this is really just a patched version of maven-jetty-plugin to workaround issue #932 -->
          <groupId>org.jenkins-ci.tools</groupId>
          <artifactId>maven-jenkins-dev-plugin</artifactId>
          <version>8.1.4.v20120524-jenkins-1</version>
        </plugin>
        <plugin>
          <groupId>org.jvnet.updatecenter2</groupId>
          <artifactId>maven-makepkgs-plugin</artifactId>
          <version>0.6.2</version>
        </plugin>
        <plugin>
          <groupId>org.jenkins-ci.tools</groupId>
          <artifactId>maven-hpi-plugin</artifactId>
          <version>1.106</version>
        </plugin>
        <plugin>
          <groupId>org.apache.maven.plugins</groupId>
          <artifactId>maven-site-plugin</artifactId>
          <version>3.1</version>
          <dependencies>
            <dependency>
              <groupId>org.kohsuke</groupId>
              <artifactId>doxia-module-markdown</artifactId>
              <version>1.0</version>
            </dependency>
          </dependencies>
        </plugin>
        <!--This plugin's configuration is used to store Eclipse m2e settings only. It has no influence on the Maven build itself.-->
        <plugin>
        	<groupId>org.eclipse.m2e</groupId>
        	<artifactId>lifecycle-mapping</artifactId>
        	<version>1.0.0</version>
        	<configuration>
        		<lifecycleMappingMetadata>
        			<pluginExecutions>
        				<pluginExecution>
        					<pluginExecutionFilter>
        						<groupId>org.codehaus.gmaven</groupId>
        						<artifactId>gmaven-plugin</artifactId>
        						<versionRange>1.5-jenkins-1</versionRange>
        						<goals>
        							<goal>execute</goal>
        							<goal>testCompile</goal>
        						</goals>
        					</pluginExecutionFilter>
        					<action>
        						<ignore />
        					</action>
        				</pluginExecution>
        				<pluginExecution>
        					<pluginExecutionFilter>
        						<groupId>org.apache.maven.plugins</groupId>
        						<artifactId>maven-dependency-plugin</artifactId>
        						<versionRange>[2.3,)</versionRange>
        						<goals>
        							<goal>list</goal>
        							<goal>unpack-dependencies</goal>
        						</goals>
        					</pluginExecutionFilter>
        					<action>
        						<ignore />
        					</action>
        				</pluginExecution>
        			</pluginExecutions>
        		</lifecycleMappingMetadata>
        	</configuration>
        </plugin>
        <plugin>
	        <groupId>org.codehaus.mojo</groupId>
	        <artifactId>animal-sniffer-maven-plugin</artifactId>
	        <version>1.9</version>
        </plugin>
      </plugins>
    </pluginManagement>

    <plugins>
      <plugin>
        <groupId>org.codehaus.mojo</groupId>
        <artifactId>build-helper-maven-plugin</artifactId>
      </plugin>
      <plugin>
        <artifactId>maven-release-plugin</artifactId>
        <configuration>
          <!-- enable release profile during the release, create IPS package, and sign bits. -->
          <prepareVerifyArgs>-P release,sign</prepareVerifyArgs>
          <!-- work around for a bug in javadoc plugin that causes the release to fail. see MRELEASE-271 -->
          <preparationGoals>clean install</preparationGoals>
          <goals>-DskipTests -Danimal.sniffer.skip=false javadoc:javadoc deploy javadoc:aggregate</goals>
          <pushChanges>false</pushChanges>
          <localCheckout>true</localCheckout>
          <tagNameFormat>jenkins-@{project.version}</tagNameFormat>
        </configuration>
      </plugin>
      <plugin>
        <artifactId>maven-remote-resources-plugin</artifactId>
        <executions>
          <execution>
            <goals>
              <goal>process</goal>
            </goals>
            <configuration>
              <resourceBundles>
                <resourceBundle>org.jvnet.hudson:license:1.0</resourceBundle>
              </resourceBundles>
            </configuration>
          </execution>
        </executions>
      </plugin>
      <plugin>
        <groupId>org.codehaus.mojo</groupId>
        <artifactId>animal-sniffer-maven-plugin</artifactId>
        <executions>
          <execution>
            <goals>
              <goal>check</goal>
            </goals>
          </execution>
        </executions>
        <configuration>
          <signature>
            <groupId>org.codehaus.mojo.signature</groupId>
            <artifactId>java1${java.level}</artifactId>
            <version>1.0</version>
          </signature>
        </configuration>
      </plugin>

      <plugin>
        <artifactId>maven-compiler-plugin</artifactId>
        <configuration>
          <source>1.${java.level}</source>
          <target>1.${java.level}</target>
          <!-- default reuseCreated is more performant
          feel free to uncomment if you have any issues on your platform
          <compilerReuseStrategy>alwaysNew</compilerReuseStrategy>
          -->
        </configuration>
      </plugin>

      <plugin>
        <groupId>org.apache.maven.plugins</groupId>
        <artifactId>maven-enforcer-plugin</artifactId>
        <executions>
          <execution>
            <goals>
              <goal>enforce</goal>
            </goals>
            <configuration>
              <rules>
                <requireJavaVersion>
                  <version>1.6.0-18</version>
                </requireJavaVersion>
                <requireMavenVersion>
                  <version>3.0</version>
                </requireMavenVersion>
                <enforceBytecodeVersion>
                  <maxJdkVersion>1.${java.level}</maxJdkVersion>
                  <ignoreClasses>
                    <ignoreClass>org.eclipse.jetty.spdy.*</ignoreClass>
                  </ignoreClasses>
                </enforceBytecodeVersion>
              </rules>
            </configuration>
          </execution>
          <execution>
            <id>enforce-banned-dependencies</id>
            <goals>
              <goal>enforce</goal>
            </goals>
            <configuration>
              <rules>
                <bannedDependencies>
                  <excludes>
                    <exclude>org.sonatype.sisu:sisu-guice</exclude>
                  </excludes>
                </bannedDependencies>
              </rules>
            </configuration>
          </execution>
        </executions>
        <dependencies>
          <dependency>
            <groupId>org.codehaus.mojo</groupId>
            <artifactId>extra-enforcer-rules</artifactId>
            <version>1.0-beta-2</version>
          </dependency>
        </dependencies>
      </plugin>

      <plugin>
        <!--
          Since some developers try to run hudson-dev:run from main, define it here so that at least the plugin resolves.
          This enables us to report a better error message.
        -->
        <groupId>org.jenkins-ci.tools</groupId>
        <artifactId>maven-jenkins-dev-plugin</artifactId>
      </plugin>

      <!--<plugin>
        <groupId>org.jvnet.fix1600</groupId>
        <artifactId>fix1600</artifactId>
        <executions>
          <execution>
            <goals>
              <goal>fix</goal>
            </goals>
          </execution>
        </executions>
      </plugin>-->
      <plugin>
        <groupId>org.codehaus.gmaven</groupId>
        <artifactId>gmaven-plugin</artifactId>
        <executions>
          <execution>
            <goals>
              <goal>generateStubs</goal>
              <goal>compile</goal>
              <goal>generateTestStubs</goal>
              <goal>testCompile</goal>
            </goals>
          </execution>
        </executions>
        <configuration>
           <!-- 1.8 not yet supported by plugin but 1.7 works
                here so long as we provide explicit version -->
           <providerSelection>1.7</providerSelection>
        </configuration>
        <dependencies>
          <dependency>
            <groupId>org.codehaus.gmaven.runtime</groupId>
            <artifactId>gmaven-runtime-1.7</artifactId>
            <version>1.3</version>
          </dependency>
        </dependencies>
      </plugin>
    </plugins>

    <extensions>
      <extension>
        <groupId>org.kohsuke</groupId>
        <artifactId>wagon-gitsite</artifactId>
        <version>0.3.5</version>
      </extension>
    </extensions>
  </build>

  <profiles>
    <profile>
      <id>rc</id>
      <properties>
        <build.type>rc</build.type>
      </properties>
      <build>
        <pluginManagement>
          <plugins>
            <plugin>
              <groupId>org.codehaus.mojo</groupId>
              <artifactId>build-helper-maven-plugin</artifactId>
              <executions>
                <execution>
                  <id>version-property</id>
                  <configuration>
                    <replacement>-RC (${now})</replacement>
                  </configuration>
                </execution>
              </executions>
            </plugin>
          </plugins>
        </pluginManagement>
      </build>
    </profile>
    <profile>
      <id>metrics</id>
      <reporting>
        <plugins>
          <plugin>
            <groupId>org.codehaus.mojo</groupId>
            <artifactId>findbugs-maven-plugin</artifactId>
            <version>2.5.2</version>
            <configuration>
              <threshold>High</threshold>
            </configuration>
          </plugin>
        </plugins>
      </reporting>
    </profile>
    <profile>
      <id>debug</id>
      <activation>
        <activeByDefault>true</activeByDefault>
      </activation>
      <properties>
        <hudson.sign.alias>jenkins</hudson.sign.alias>
        <hudson.sign.keystore>../dummy.keystore</hudson.sign.keystore>
        <hudson.sign.storepass>jenkins</hudson.sign.storepass>
      </properties>
    </profile>
    <profile>
      <id>sorcerer</id>
      <reporting>
        <plugins>
          <plugin>
            <groupId>org.jvnet.sorcerer</groupId>
            <artifactId>maven-sorcerer-plugin</artifactId>
            <version>0.8</version>
          </plugin>
        </plugins>
      </reporting>
      <build>
        <plugins>
          <plugin>
            <groupId>org.jvnet.sorcerer</groupId>
            <artifactId>maven-sorcerer-plugin</artifactId>
          </plugin>
        </plugins>
      </build>
    </profile>
    <profile>
      <id>release</id>
      <build>
        <plugins>
          <plugin>
            <artifactId>maven-assembly-plugin</artifactId>
            <inherited>false</inherited>
            <executions>
              <execution>
                <goals>
                  <goal>attached</goal>
                </goals>
                <phase>package</phase>
                <configuration>
                  <finalName>jenkins-${project.version}</finalName>
                  <descriptors>
                    <descriptor>assembly-src.xml</descriptor>
                  </descriptors>
                </configuration>
              </execution>
            </executions>
          </plugin>
          <plugin>
            <artifactId>maven-gpg-plugin</artifactId>
            <executions>
              <execution>
                <id>sign-artifacts</id>
                <phase>verify</phase>
                <goals>
                  <goal>sign</goal>
                </goals>
              </execution>
            </executions>
          </plugin>
        </plugins>
      </build>
    </profile>
    <profile>
      <id>m2e</id>
      <properties>
        <m2BuildDirectory>target</m2BuildDirectory>
      </properties>
      <activation>
        <property>
          <name>m2e.version</name>
        </property>
      </activation>
      <build>
        <directory>${m2BuildDirectory}</directory>
        <plugins>
          <plugin>
            <groupId>org.maven.ide.eclipse</groupId>
            <artifactId>lifecycle-mapping</artifactId>
            <version>0.12.0</version>
            <configuration>
              <mappingId>customizable</mappingId>
              <configurators>
                <configurator id="org.maven.ide.eclipse.jdt.javaConfigurator" />
                <configurator id="org.maven.ide.eclipse.plexus.annotations.plexusConfigurator" />
              </configurators>
              <mojoExecutions>
                <mojoExecution>org.apache.maven.plugins:maven-resources-plugin::</mojoExecution>
              </mojoExecutions>
            </configuration>
          </plugin>
        </plugins>
      </build>
    </profile>
  </profiles>
</project><|MERGE_RESOLUTION|>--- conflicted
+++ resolved
@@ -33,11 +33,7 @@
 
   <groupId>org.jenkins-ci.main</groupId>
   <artifactId>pom</artifactId>
-<<<<<<< HEAD
-  <version>1.580.100-SNAPSHOT</version>
-=======
-  <version>1.580.4-SNAPSHOT</version>
->>>>>>> 11c81cac
+  <version>1.580.104-SNAPSHOT</version>
   <packaging>pom</packaging>
 
   <name>Jenkins main module</name>
@@ -177,7 +173,7 @@
       <dependency>
         <groupId>org.jenkins-ci.main</groupId>
         <artifactId>remoting</artifactId>
-        <version>2.47</version>
+        <version>2.49</version>
       </dependency>
 
       <dependency>
