--- conflicted
+++ resolved
@@ -33,11 +33,7 @@
 
   <groupId>org.jenkins-ci.main</groupId>
   <artifactId>pom</artifactId>
-<<<<<<< HEAD
-  <version>2.42-SNAPSHOT</version>
-=======
   <version>2.44-SNAPSHOT</version>
->>>>>>> e612721e
   <packaging>pom</packaging>
 
   <name>Jenkins main module</name>
